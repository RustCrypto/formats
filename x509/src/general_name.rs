--- conflicted
+++ resolved
@@ -1,18 +1,8 @@
+use crate::alloc::string::ToString;
 /// GeneralNames as defined in [RFC 5280 Section 4.2.1.6].
-<<<<<<< HEAD
-use crate::alloc::string::ToString;
 use crate::Name;
 use der::asn1::{Any, ContextSpecific, Ia5String, ObjectIdentifier, OctetString};
 use der::{Decodable, DecodeValue, Decoder, Length, Sequence, TagMode, TagNumber};
-=======
-use crate::Name;
-use der::asn1::{
-    Any, ContextSpecific, Ia5String, ObjectIdentifier, OctetString,
-};
-use der::{
-    Decodable, DecodeValue, Decoder, Length, Sequence, TagMode, TagNumber,
-};
->>>>>>> 374f04f0
 
 /// OtherName as defined in [RFC 5280 Section 4.2.1.6] in support of the Subject Alternative Name extension.
 ///
@@ -56,7 +46,6 @@
 /// ```
 ///
 /// [RFC 5280 Section 4.2.1.6]: https://datatracker.ietf.org/doc/html/rfc5280#section-4.2.1.6
-//TODO - restore
 pub type GeneralNames<'a> = alloc::vec::Vec<GeneralName<'a>>;
 
 /// GeneralName as defined in [RFC 5280 Section 4.2.1.6] in support of the Subject Alternative Name extension.
@@ -88,27 +77,19 @@
 
     // x400Address                     [3]     ORAddress,
     // Not supporting x400Address
-<<<<<<< HEAD
-=======
-
->>>>>>> 374f04f0
     /// directoryName                   [4]     Name,
     DirectoryName(Name<'a>),
 
     // ediPartyName                    [5]     EDIPartyName,
     // Not supporting ediPartyName
-<<<<<<< HEAD
-=======
-
->>>>>>> 374f04f0
     /// uniformResourceIdentifier       [6]     IA5String,
     UniformResourceIdentifier(Ia5String<'a>),
 
     /// iPAddress                       [7]     OCTET STRING,
     IpAddress(OctetString<'a>),
 
-    // registeredID                    [8]     OBJECT IDENTIFIER
-    // Not supporting registeredID
+    /// registeredID                    [8]     OBJECT IDENTIFIER
+    RegisteredId(ObjectIdentifier),
 }
 
 const OTHER_NAME_TAG: TagNumber = TagNumber::new(0);
@@ -119,11 +100,7 @@
 //const EDIPI_PARTY_NAME_TAG: TagNumber = TagNumber::new(5);
 const URI_TAG: TagNumber = TagNumber::new(6);
 const IP_ADDRESS_TAG: TagNumber = TagNumber::new(7);
-<<<<<<< HEAD
 const REGISTERED_ID_TAG: TagNumber = TagNumber::new(8);
-=======
-//const REGISTERED_ID_TAG: TagNumber = TagNumber::new(8);
->>>>>>> 374f04f0
 
 // Custom Decodable to handle implicit context specific fields (this may move to derived later).
 impl<'a> Decodable<'a> for GeneralName<'a> {
@@ -159,7 +136,6 @@
                 Ok(GeneralName::UniformResourceIdentifier(ia5.unwrap()))
             }
             0x87 => {
-<<<<<<< HEAD
                 let os = decoder
                     .context_specific::<OctetString<'_>>(IP_ADDRESS_TAG, TagMode::Implicit)?;
                 Ok(GeneralName::IpAddress(os.unwrap()))
@@ -169,11 +145,6 @@
                     .context_specific::<ObjectIdentifier>(REGISTERED_ID_TAG, TagMode::Implicit)?;
                 Ok(GeneralName::RegisteredId(os.unwrap()))
             }
-=======
-                let os = decoder.context_specific::<OctetString<'_>>(URI_TAG, TagMode::Implicit)?;
-                Ok(GeneralName::IpAddress(os.unwrap()))
-            },
->>>>>>> 374f04f0
             _ => unimplemented!(),
         }
     }
@@ -182,7 +153,6 @@
 impl<'a> ::der::Encodable for GeneralName<'a> {
     fn encode(&self, encoder: &mut ::der::Encoder<'_>) -> ::der::Result<()> {
         match self {
-<<<<<<< HEAD
             Self::OtherName(variant) => ContextSpecific {
                 tag_number: OTHER_NAME_TAG,
                 tag_mode: TagMode::Implicit,
@@ -411,7 +381,7 @@
     let gns_uri = GeneralNames::from_der(&hex!(
         "302C862A687474703A2F2F63726C2E71756F7661646973676C6F62616C2E636F6D2F71767263613267332E63726C"
     ))
-    .unwrap();
+        .unwrap();
     let reencoded_gns_uri = gns_uri.to_vec().unwrap();
     assert_eq!(
         &hex!("302C862A687474703A2F2F63726C2E71756F7661646973676C6F62616C2E636F6D2F71767263613267332E63726C"),
@@ -444,179 +414,4 @@
 
     // RegisteredId
     // TODO
-=======
-            Self::OtherName(variant) => {
-                ContextSpecific {
-                    tag_number: OTHER_NAME_TAG,
-                    tag_mode: TagMode::Implicit,
-                    value:variant.clone()
-                }.encode(encoder)
-            },
-            Self::Rfc822Name(variant) => {
-                ContextSpecific {
-                    tag_number: RFC822_NAME_TAG,
-                    tag_mode: TagMode::Implicit,
-                    value: ::der::asn1::Ia5String::new(variant)?
-                }.encode(encoder)
-            },
-            Self::DnsName(variant) => {
-                ContextSpecific {
-                    tag_number: DNS_NAME_TAG,
-                    tag_mode: TagMode::Implicit,
-                    value: ::der::asn1::Ia5String::new(variant)?
-                }.encode(encoder)
-            },
-            // Explicit is used because Name is also a CHOICE. Nested CHOICEs are essentially
-            // EXPLICIT tags. See section 31.2.7 in X.680.
-            Self::DirectoryName(variant) => {
-                ContextSpecific {
-                    tag_number: DIRECTORY_NAME_TAG,
-                    tag_mode: TagMode::Explicit,
-                    value: variant.clone()
-                }.encode(encoder)
-            },
-            Self::UniformResourceIdentifier(variant) => {
-                ContextSpecific {
-                    tag_number: URI_TAG,
-                    tag_mode: TagMode::Implicit,
-                    value: ::der::asn1::Ia5String::new(variant)?
-                }.encode(encoder)
-            },
-            Self::IpAddress(variant) => {
-                ContextSpecific {
-                    tag_number: IP_ADDRESS_TAG,
-                    tag_mode: TagMode::Implicit,
-                    value: ::der::asn1::OctetString::new(variant.as_bytes())?
-                }.encode(encoder)},
-        }
-    }
-    fn encoded_len(&self) -> ::der::Result<::der::Length> {
-        match self {
-            Self::OtherName(variant) => { ContextSpecific {
-                tag_number: OTHER_NAME_TAG,
-                tag_mode: TagMode::Implicit,
-                value:variant.clone()
-            }.encoded_len()},
-            Self::Rfc822Name(variant) => {ContextSpecific {
-                tag_number: RFC822_NAME_TAG,
-                tag_mode: TagMode::Implicit,
-                value: ::der::asn1::Ia5String::new(variant)?
-            }.encoded_len()},
-            Self::DnsName(variant) => {ContextSpecific {
-                tag_number: DNS_NAME_TAG,
-                tag_mode: TagMode::Implicit,
-                value: ::der::asn1::Ia5String::new(variant)?
-            }.encoded_len()},
-            // Explicit is used because Name is also a CHOICE. Nested CHOICEs are essentially
-            // EXPLICIT tags. See section 31.2.7 in X.680.
-            Self::DirectoryName(variant) => { ContextSpecific {
-                tag_number: DIRECTORY_NAME_TAG,
-                tag_mode: TagMode::Explicit,
-                value: variant.clone()
-            }.encoded_len()},
-            Self::UniformResourceIdentifier(variant) => {ContextSpecific {
-                tag_number: URI_TAG,
-                tag_mode: TagMode::Implicit,
-                value: ::der::asn1::Ia5String::new(variant)?
-            }.encoded_len()},
-            Self::IpAddress(variant) => {variant.encoded_len()},
-        }
-    }
-}
-impl<'a> ::der::Tagged for GeneralName<'a> {
-    fn tag(&self) -> ::der::Tag {
-        match self {
-            Self::OtherName(_) => ::der::Tag::Sequence,
-            Self::Rfc822Name(_) => ::der::Tag::Ia5String,
-            Self::DnsName(_) => ::der::Tag::Ia5String,
-            Self::DirectoryName(_) => ::der::Tag::Sequence,
-            Self::UniformResourceIdentifier(_) => ::der::Tag::Ia5String,
-            Self::IpAddress(_) => ::der::Tag::OctetString,
-        }
-    }
-}
-
-#[test]
-fn reencode_cert() {
-    use hex_literal::hex;
-    use der::Encodable;
-    use crate::AttributeTypeAndValue;
-    use crate::RelativeDistinguishedName;
-
-    // RFC822Name
-    let der_encoded_gn =
-        GeneralName::from_der(&hex!(
-        "8117456D61696C5F353238343037373733406468732E676F76"
-    )).unwrap();
-    let reencoded_gn = der_encoded_gn.to_vec().unwrap();
-    assert_eq!(&hex!("8117456D61696C5F353238343037373733406468732E676F76"), reencoded_gn.as_slice());
-
-    let der_encoded_gns =
-        GeneralNames::from_der(&hex!(
-        "30198117456D61696C5F353238343037373733406468732E676F76"
-    )).unwrap();
-    let reencoded_gns = der_encoded_gns.to_vec().unwrap();
-    assert_eq!(&hex!("30198117456D61696C5F353238343037373733406468732E676F76"), reencoded_gns.as_slice());
-
-    // DNSName
-    let der_encoded_gn =
-        GeneralName::from_der(&hex!(
-        "8217456D61696C5F353238343037373733406468732E676F76"
-    )).unwrap();
-    let reencoded_gn = der_encoded_gn.to_vec().unwrap();
-    assert_eq!(&hex!("8217456D61696C5F353238343037373733406468732E676F76"), reencoded_gn.as_slice());
-
-    let der_encoded_gns =
-        GeneralNames::from_der(&hex!(
-        "30198217456D61696C5F353238343037373733406468732E676F76"
-    )).unwrap();
-    let reencoded_gns = der_encoded_gns.to_vec().unwrap();
-    assert_eq!(&hex!("30198217456D61696C5F353238343037373733406468732E676F76"), reencoded_gns.as_slice());
-
-    // DNSName
-    let der_encoded_gn =
-        GeneralName::from_der(&hex!(
-        "8617456D61696C5F353238343037373733406468732E676F76"
-    )).unwrap();
-    let reencoded_gn = der_encoded_gn.to_vec().unwrap();
-    assert_eq!(&hex!("8617456D61696C5F353238343037373733406468732E676F76"), reencoded_gn.as_slice());
-
-    let der_encoded_gns =
-        GeneralNames::from_der(&hex!(
-        "30198617456D61696C5F353238343037373733406468732E676F76"
-    )).unwrap();
-    let reencoded_gns = der_encoded_gns.to_vec().unwrap();
-    assert_eq!(&hex!("30198617456D61696C5F353238343037373733406468732E676F76"), reencoded_gns.as_slice());
-
-    // ATAV
-    let der_encoded_atav =
-        AttributeTypeAndValue::from_der(&hex!(
-        "30110603550403130A5447562D452D31323930"
-    )).unwrap();
-    let reencoded_atav = der_encoded_atav.to_vec().unwrap();
-    assert_eq!(&hex!("30110603550403130A5447562D452D31323930"), reencoded_atav.as_slice());
-
-    // RDN
-    let der_encoded_rdn =
-        RelativeDistinguishedName::from_der(&hex!(
-        "311330110603550403130A5447562D452D31323930"
-    )).unwrap();
-    let reencoded_rdn = der_encoded_rdn.to_vec().unwrap();
-    assert_eq!(&hex!("311330110603550403130A5447562D452D31323930"), reencoded_rdn.as_slice());
-
-    // Name
-    let der_encoded_gn =
-        GeneralName::from_der(&hex!(
-        "A4173015311330110603550403130A5447562D452D31323930"
-    )).unwrap();
-    let reencoded_gn = der_encoded_gn.to_vec().unwrap();
-    assert_eq!(&hex!("A4173015311330110603550403130A5447562D452D31323930"), reencoded_gn.as_slice());
-
-    let der_encoded_gns =
-        GeneralNames::from_der(&hex!(
-        "3019A4173015311330110603550403130A5447562D452D31323930"
-    )).unwrap();
-    let reencoded_gns = der_encoded_gns.to_vec().unwrap();
-    assert_eq!(&hex!("3019A4173015311330110603550403130A5447562D452D31323930"), reencoded_gns.as_slice());
->>>>>>> 374f04f0
 }