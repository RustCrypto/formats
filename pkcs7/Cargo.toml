--- conflicted
+++ resolved
@@ -20,13 +20,9 @@
 x509-cert = { version = "0.2", default-features = false }
 
 [dev-dependencies]
-<<<<<<< HEAD
 der = { version = "0.7", features = ["oid", "pem"], path = "../der" }
-hex-literal = "0.3"
+hex-literal = "0.4"
 x509-cert = { version = "0.2", default-features = false, features = ["pem"], path = "../x509-cert" }
-=======
-hex-literal = "0.4"
->>>>>>> 8518bd35
 
 [package.metadata.docs.rs]
 all-features = true
