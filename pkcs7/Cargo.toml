[package]
name = "pkcs7"
version = "0.4.0-pre" # Also update html_root_url in lib.rs when bumping this
description = """
Pure Rust implementation of Public-Key Cryptography Standards (PKCS) #7:
PKCS #7: Cryptographic Message Syntax Version 1.5 (RFC 5652)
"""
authors = ["RustCrypto Developers"]
license = "Apache-2.0 OR MIT"
repository = "https://github.com/RustCrypto/formats/tree/master/pkcs7"
categories = ["cryptography", "data-structures", "encoding", "no-std", "parser-implementations"]
keywords = ["crypto", "pkcs"]
readme = "README.md"
edition = "2021"
rust-version = "1.57"

[dependencies]
<<<<<<< HEAD
der = { version = "0.5", features = ["oid"], path = "../der" }
spki = { version = "0.5", path = "../spki" }
x509 = { version = "0.0.1", path = "../x509" }
=======
der = { version = "=0.6.0-pre.0", features = ["oid"], path = "../der" }
spki = { version = "=0.6.0-pre", path = "../spki" }
>>>>>>> 35f1eb9d

[dev-dependencies]
hex-literal = "0.3"

[package.metadata.docs.rs]
all-features = true
rustdoc-args = ["--cfg", "docsrs"]<|MERGE_RESOLUTION|>--- conflicted
+++ resolved
@@ -15,14 +15,9 @@
 rust-version = "1.57"
 
 [dependencies]
-<<<<<<< HEAD
-der = { version = "0.5", features = ["oid"], path = "../der" }
-spki = { version = "0.5", path = "../spki" }
-x509 = { version = "0.0.1", path = "../x509" }
-=======
 der = { version = "=0.6.0-pre.0", features = ["oid"], path = "../der" }
 spki = { version = "=0.6.0-pre", path = "../spki" }
->>>>>>> 35f1eb9d
+x509 = { version = "0.0.1", path = "../x509" }
 
 [dev-dependencies]
 hex-literal = "0.3"
