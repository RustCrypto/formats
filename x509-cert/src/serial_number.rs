//! X.509 serial number

use core::fmt::Display;

use der::{
    asn1::Int, asn1::Uint, DecodeValue, EncodeValue, ErrorKind, FixedTag, Header, Length, Reader,
    Result, Tag, ValueOrd, Writer,
};

/// [RFC 5280 Section 4.1.2.2.]  Serial Number
///
///   The serial number MUST be a positive integer assigned by the CA to
///   each certificate.  It MUST be unique for each certificate issued by a
///   given CA (i.e., the issuer name and serial number identify a unique
///   certificate).  CAs MUST force the serialNumber to be a non-negative
///   integer.
///
///   Given the uniqueness requirements above, serial numbers can be
///   expected to contain long integers.  Certificate users MUST be able to
///   handle serialNumber values up to 20 octets.  Conforming CAs MUST NOT
///   use serialNumber values longer than 20 octets.
///
///   Note: Non-conforming CAs may issue certificates with serial numbers
///   that are negative or zero.  Certificate users SHOULD be prepared to
///   gracefully handle such certificates.
#[derive(Clone, Debug, Eq, PartialEq, ValueOrd, PartialOrd, Ord)]
pub struct SerialNumber {
    inner: Int,
}

impl SerialNumber {
    /// Maximum length in bytes for a [`SerialNumber`]
    pub const MAX_LEN: Length = Length::new(20);

    /// See notes in `SerialNumber::new` and `SerialNumber::decode_value`.
    const MAX_DECODE_LEN: Length = Length::new(21);

    /// Create a new [`SerialNumber`] from a byte slice.
    ///
    /// The byte slice **must** represent a positive integer.
    pub fn new(bytes: &[u8]) -> Result<Self> {
        let inner = Uint::new(bytes)?;

        // The user might give us a 20 byte unsigned integer with a high MSB,
        // which we'd then encode with 21 octets to preserve the sign bit.
        // RFC 5280 is ambiguous about whether this is valid, so we limit
        // `SerialNumber` *encodings* to 20 bytes or fewer while permitting
        // `SerialNumber` *decodings* to have up to 21 bytes below.
        if inner.value_len()? > SerialNumber::MAX_LEN {
            return Err(ErrorKind::Overlength.into());
        }

        Ok(Self {
            inner: inner.into(),
        })
    }

    /// Borrow the inner byte slice which contains the least significant bytes
    /// of a big endian integer value with all leading zeros stripped.
    pub fn as_bytes(&self) -> &[u8] {
        self.inner.as_bytes()
    }
}

impl EncodeValue for SerialNumber {
    fn value_len(&self) -> Result<Length> {
        self.inner.value_len()
    }

    fn encode_value(&self, writer: &mut impl Writer) -> Result<()> {
        self.inner.encode_value(writer)
    }
}

impl<'a> DecodeValue<'a> for SerialNumber {
    fn decode_value<R: Reader<'a>>(reader: &mut R, header: Header) -> Result<Self> {
        let inner = Int::decode_value(reader, header)?;

        // See the note in `SerialNumber::new`: we permit lengths of 21 bytes here,
        // since some X.509 implementations interpret the limit of 20 bytes to refer
        // to the pre-encoded value.
        if inner.len() > SerialNumber::MAX_DECODE_LEN {
            return Err(ErrorKind::Overlength.into());
        }

        Ok(Self { inner })
    }
}

impl FixedTag for SerialNumber {
    const TAG: Tag = <Int as FixedTag>::TAG;
}

impl Display for SerialNumber {
    fn fmt(&self, f: &mut core::fmt::Formatter<'_>) -> core::fmt::Result {
        let mut iter = self.as_bytes().iter().peekable();

        while let Some(byte) = iter.next() {
            match iter.peek() {
                Some(_) => write!(f, "{:02X}:", byte)?,
                None => write!(f, "{:02X}", byte)?,
            }
        }

        Ok(())
    }
}

// Implement by hand because the derive would create invalid values.
// Use the constructor to create a valid value.
#[cfg(feature = "arbitrary")]
impl<'a> arbitrary::Arbitrary<'a> for SerialNumber {
    fn arbitrary(u: &mut arbitrary::Unstructured<'a>) -> arbitrary::Result<Self> {
        let len = u.int_in_range(0u32..=Self::MAX_LEN.into())?;

        Self::new(u.bytes(len as usize)?).map_err(|_| arbitrary::Error::IncorrectFormat)
    }

    fn size_hint(depth: usize) -> (usize, Option<usize>) {
        arbitrary::size_hint::and(u32::size_hint(depth), (0, None))
    }
}

#[cfg(test)]
mod tests {
    use alloc::string::ToString;

    use super::*;

    #[test]
    fn serial_number_invariants() {
        // Creating a new serial with an oversized encoding (due to high MSB) fails.
        {
            let too_big = [0x80; 20];
            assert!(SerialNumber::new(&too_big).is_err());
        }

        // Creating a new serial with the maximum encoding succeeds.
        {
            let just_enough = [
                0x7F, 0xFF, 0xFF, 0xFF, 0xFF, 0xFF, 0xFF, 0xFF, 0xFF, 0xFF, 0xFF, 0xFF, 0xFF, 0xFF,
                0xFF, 0xFF, 0xFF, 0xFF, 0xFF, 0xFF,
            ];
            assert!(SerialNumber::new(&just_enough).is_ok());
        }
    }

    #[test]
    fn serial_number_display() {
<<<<<<< HEAD
        {
            let sn = SerialNumber::new(&[0x11, 0x22, 0x33]).unwrap();

            assert_eq!(sn.to_string(), "11:22:33")
        }

        {
            let sn = SerialNumber::new(&[0xAA, 0xBB, 0xCC, 0x01, 0x10, 0x00, 0x11]).unwrap();
=======
        let sn = SerialNumber::new(&[0xAA, 0xBB, 0xCC, 0x01, 0x10, 0x00, 0x11])
            .expect("unexpected error");
>>>>>>> acf6d3f1

            // We force the user's serial to be positive if they give us a negative one.
            assert_eq!(sn.to_string(), "00:AA:BB:CC:01:10:00:11")
        }

        {
            let sn = SerialNumber::new(&[0x00, 0x00, 0x01]).unwrap();

            // Leading zeroes are ignored, due to canonicalization.
            assert_eq!(sn.to_string(), "01")
        }
    }
}<|MERGE_RESOLUTION|>--- conflicted
+++ resolved
@@ -134,6 +134,11 @@
             let too_big = [0x80; 20];
             assert!(SerialNumber::new(&too_big).is_err());
         }
+    }
+
+    fn serial_number_display() {
+        let sn = SerialNumber::new(&[0xAA, 0xBB, 0xCC, 0x01, 0x10, 0x00, 0x11])
+            .expect("unexpected error");
 
         // Creating a new serial with the maximum encoding succeeds.
         {
@@ -147,7 +152,6 @@
 
     #[test]
     fn serial_number_display() {
-<<<<<<< HEAD
         {
             let sn = SerialNumber::new(&[0x11, 0x22, 0x33]).unwrap();
 
@@ -156,10 +160,6 @@
 
         {
             let sn = SerialNumber::new(&[0xAA, 0xBB, 0xCC, 0x01, 0x10, 0x00, 0x11]).unwrap();
-=======
-        let sn = SerialNumber::new(&[0xAA, 0xBB, 0xCC, 0x01, 0x10, 0x00, 0x11])
-            .expect("unexpected error");
->>>>>>> acf6d3f1
 
             // We force the user's serial to be positive if they give us a negative one.
             assert_eq!(sn.to_string(), "00:AA:BB:CC:01:10:00:11")
