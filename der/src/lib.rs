//! Pure Rust embedded-friendly implementation of the Distinguished Encoding Rules (DER)
//! for Abstract Syntax Notation One (ASN.1) as described in ITU [X.690].
//!
//! # About
//! This crate provides a `no_std`-friendly implementation of a subset of ASN.1
//! DER necessary for decoding/encoding various cryptography-related formats
//! implemented as part of the [RustCrypto] project, e.g. the [`pkcs5`] and
//! [`pkcs8`] crates.
//!
//! The core implementation avoids any heap usage (with convenience methods
//! that allocate gated under the off-by-default `alloc` feature).
//!
//! # Minimum Supported Rust Version
//! This crate requires **Rust 1.56** at a minimum.
//!
//! We may change the MSRV in the future, but it will be accompanied by a minor
//! version bump.
//!
//! # Usage
//! ## [`Decodable`] and [`Encodable`] traits
//!
//! The [`Decodable`] and [`Encodable`] traits are the core abstractions on
//! which this crate is built and control what types can be (de)serialized
//! as ASN.1 DER.
//!
//! The traits are impl'd for the following Rust core types:
//!
//! - `()`: ASN.1 `NULL`. See also [`Null`].
//! - [`bool`]: ASN.1 `BOOLEAN`.
//! - [`i8`], [`i16`], [`i32`], [`i64`], [`i128`]: ASN.1 `INTEGER`.
//! - [`u8`], [`u16`], [`u32`], [`u64`], [`u128`]: ASN.1 `INTEGER`.
//! - [`str`], [`String`][`alloc::string::String`]: ASN.1 `UTF8String`.
//!   `String` requires `alloc` feature. See also [`Utf8String`].
//! - [`BTreeSet`][`alloc::collections::BTreeSet`]: ASN.1 `SET OF`.
//!   Requires `alloc` feature. See also [`SetOf`].
//! - [`Option`]: ASN.1 `OPTIONAL`.
//! - [`SystemTime`][`std::time::SystemTime`]: ASN.1 `GeneralizedTime`. Requires `std` feature.
//! - [`Vec`][`alloc::vec::Vec`]: ASN.1 `SEQUENCE OF`. Requires `alloc` feature.
//! - `[T; N]`: ASN.1 `SEQUENCE OF`. See also [`SequenceOf`].
//!
//! The following ASN.1 types provided by this crate also impl these traits:
//!
//! - [`Any`]: ASN.1 `ANY`
//! - [`BitString`]: ASN.1 `BIT STRING`
//! - [`GeneralizedTime`]: ASN.1 `GeneralizedTime`
//! - [`Ia5String`]: ASN.1 `IA5String`
//! - [`Null`]: ASN.1 `NULL`
//! - [`ObjectIdentifier`]: ASN.1 `OBJECT IDENTIFIER`
//! - [`OctetString`]: ASN.1 `OCTET STRING`
//! - [`PrintableString`]: ASN.1 `PrintableString` (ASCII subset)
//! - [`SequenceOf`]: ASN.1 `SEQUENCE OF`
//! - [`SetOf`]: ASN.1 `SET OF`
//! - [`UIntBytes`]: ASN.1 unsigned `INTEGER` with raw access to encoded bytes
//! - [`UtcTime`]: ASN.1 `UTCTime`
//! - [`Utf8String`]: ASN.1 `UTF8String`
//!
//! ## Example
//! The following example implements X.509's `AlgorithmIdentifier` message type
//! as defined in [RFC 5280 Section 4.1.1.2].
//!
//! The ASN.1 schema for this message type is as follows:
//!
//! ```text
//! AlgorithmIdentifier  ::=  SEQUENCE  {
//!      algorithm               OBJECT IDENTIFIER,
//!      parameters              ANY DEFINED BY algorithm OPTIONAL  }
//! ```
//!
//! Structured ASN.1 messages are typically encoded as a `SEQUENCE`, which
//! this crate maps to a Rust struct using the [`Sequence`] trait. This
//! trait is bounded on the [`Decodable`] trait and provides a blanket impl
//! of the [`Encodable`] trait, so any type which impls [`Sequence`] can be
//! used for both decoding and encoding.
//!
//! The [`Decoder`] and [`Encoder`] types provide the decoding/encoding API
//! respectively, and are designed to work in conjunction with concrete ASN.1
//! types which impl the [`Decodable`] and [`Encodable`] traits, including
//! all types which impl the [`Sequence`] trait.
//!
//! The following code example shows how to define a struct which maps to the
//! above schema, as well as impl the [`Sequence`] trait for that struct:
//!
//! ```
//! # #[cfg(all(feature = "alloc", feature = "oid"))]
//! # {
//! // Note: the following example does not require the `std` feature at all.
//! // It does leverage the `alloc` feature, but also provides instructions for
//! // "heapless" usage when the `alloc` feature is disabled.
//! use der::{
//!     asn1::{Any, ObjectIdentifier},
//!     Decodable, Decoder, Encodable, Sequence
//! };
//!
//! /// X.509 `AlgorithmIdentifier`.
//! #[derive(Copy, Clone, Debug, Eq, PartialEq)]
//! pub struct AlgorithmIdentifier<'a> {
//!     /// This field contains an ASN.1 `OBJECT IDENTIFIER`, a.k.a. OID.
//!     pub algorithm: ObjectIdentifier,
//!
//!     /// This field is `OPTIONAL` and contains the ASN.1 `ANY` type, which
//!     /// in this example allows arbitrary algorithm-defined parameters.
//!     pub parameters: Option<Any<'a>>
//! }
//!
//! impl<'a> Decodable<'a> for AlgorithmIdentifier<'a> {
//!     fn decode(decoder: &mut Decoder<'a>) -> der::Result<Self> {
//!         // The `Decoder::sequence` method decodes an ASN.1 `SEQUENCE` tag
//!         // and length then calls the provided `FnOnce` with a nested
//!         // `der::Decoder` which can be used to decode it.
//!         decoder.sequence(|decoder| {
//!             // The `der::Decoder::Decode` method can be used to decode any
//!             // type which impls the `Decodable` trait, which is impl'd for
//!             // all of the ASN.1 built-in types in the `der` crate.
//!             //
//!             // Note that if your struct's fields don't contain an ASN.1
//!             // built-in type specifically, there are also helper methods
//!             // for all of the built-in types supported by this library
//!             // which can be used to select a specific type.
//!             //
//!             // For example, another way of decoding this particular field,
//!             // which contains an ASN.1 `OBJECT IDENTIFIER`, is by calling
//!             // `decoder.oid()`. Similar methods are defined for other
//!             // ASN.1 built-in types.
//!             let algorithm = decoder.decode()?;
//!
//!             // This field contains an ASN.1 `OPTIONAL` type. The `der` crate
//!             // maps this directly to Rust's `Option` type and provides
//!             // impls of the `Decodable` and `Encodable` traits for `Option`.
//!             // To explicitly request an `OPTIONAL` type be decoded, use the
//!             // `decoder.optional()` method.
//!             let parameters = decoder.decode()?;
//!
//!             // The value returned from the provided `FnOnce` will be
//!             // returned from the `any.sequence(...)` call above.
//!             // Note that the entire sequence body *MUST* be consumed
//!             // or an error will be returned.
//!             Ok(Self { algorithm, parameters })
//!         })
//!     }
//! }
//!
//! impl<'a> Sequence<'a> for AlgorithmIdentifier<'a> {
//!     // The `Sequence::fields` method is used for encoding and functions as
//!     // a visitor for all of the fields in a message.
//!     //
//!     // To implement it, you must define a slice containing `Encodable`
//!     // trait objects, then pass it to the provided `field_encoder`
//!     // function, which is implemented by the `der` crate and handles
//!     // message serialization.
//!     //
//!     // Trait objects are used because they allow for slices containing
//!     // heterogeneous field types, and a callback is used to allow for the
//!     // construction of temporary field encoder types. The latter means
//!     // that the fields of your Rust struct don't necessarily need to
//!     // impl the `Encodable` trait, but if they don't you must construct
//!     // a temporary wrapper value which does.
//!     //
//!     // Types which impl the `Sequence` trait receive blanket impls of both
//!     // the `Encodable` and `Tagged` traits (where the latter is impl'd as
//!     // `Tagged::TAG = der::Tag::Sequence`.
//!     fn fields<F, T>(&self, field_encoder: F) -> der::Result<T>
//!     where
//!         F: FnOnce(&[&dyn Encodable]) -> der::Result<T>,
//!     {
//!         field_encoder(&[&self.algorithm, &self.parameters])
//!     }
//! }
//!
//! // Example parameters value: OID for the NIST P-256 elliptic curve.
//! let parameters = "1.2.840.10045.3.1.7".parse::<ObjectIdentifier>().unwrap();
//!
//! // We need to convert `parameters` into an `Any<'a>` type, which wraps a
//! // `&'a [u8]` byte slice.
//! //
//! // To do that, we need owned DER-encoded data so that we can have
//! // `Any` borrow a reference to it, so we have to serialize the OID.
//! //
//! // When the `alloc` feature of this crate is enabled, any type that impls
//! // the `Encodable` trait including all ASN.1 built-in types and any type
//! // which impls `Sequence` can be serialized by calling `Encodable::to_vec()`.
//! //
//! // If you would prefer to avoid allocations, you can create a byte array
//! // as backing storage instead, pass that to `der::Encoder::new`, and then
//! // encode the `parameters` value using `encoder.encode(parameters)`.
//! let der_encoded_parameters = parameters.to_vec().unwrap();
//!
//! let algorithm_identifier = AlgorithmIdentifier {
//!     // OID for `id-ecPublicKey`, if you're curious
//!     algorithm: "1.2.840.10045.2.1".parse().unwrap(),
//!
//!     // `Any<'a>` impls `TryFrom<&'a [u8]>`, which parses the provided
//!     // slice as an ASN.1 DER-encoded message.
//!     parameters: Some(der_encoded_parameters.as_slice().try_into().unwrap())
//! };
//!
//! // Serialize the `AlgorithmIdentifier` created above as ASN.1 DER,
//! // allocating a `Vec<u8>` for storage.
//! //
//! // As mentioned earlier, if you don't have the `alloc` feature enabled you
//! // can create a fix-sized array instead, then call `Encoder::new` with a
//! // reference to it, then encode the message using
//! // `encoder.encode(algorithm_identifier)`, then finally `encoder.finish()`
//! // to obtain a byte slice containing the encoded message.
//! let der_encoded_algorithm_identifier = algorithm_identifier.to_vec().unwrap();
//!
//! // Deserialize the `AlgorithmIdentifier` we just serialized from ASN.1 DER
//! // using `der::Decodable::from_bytes`.
//! let decoded_algorithm_identifier = AlgorithmIdentifier::from_der(
//!     &der_encoded_algorithm_identifier
//! ).unwrap();
//!
//! // Ensure the original `AlgorithmIdentifier` is the same as the one we just
//! // decoded from ASN.1 DER.
//! assert_eq!(algorithm_identifier, decoded_algorithm_identifier);
//! # }
//! ```
//!
//! ## Custom derive support
//! When the `derive` feature of this crate is enabled, the following custom
//! derive macros are available:
//!
//! - [`Choice`]: derive for `CHOICE` enum (see [`der_derive::Choice`])
//! - [`Enumerated`]: derive for `ENUMERATED` enum (see [`der_derive::Enumerated`])
//! - [`Sequence`]: derive for `SEQUENCE` struct (see [`der_derive::Sequence`])
//!
//! ### Derive [`Sequence`] for struct
//! The following is a code example of how to use the [`Sequence`] custom derive:
//!
//! ```
//! # #[cfg(all(feature = "alloc", feature = "derive", feature = "oid"))]
//! # {
//! use der::{asn1::{Any, ObjectIdentifier}, Encodable, Decodable, Sequence};
//!
//! /// X.509 `AlgorithmIdentifier` (same as above)
//! #[derive(Copy, Clone, Debug, Eq, PartialEq, Sequence)] // NOTE: added `Sequence`
//! pub struct AlgorithmIdentifier<'a> {
//!     /// This field contains an ASN.1 `OBJECT IDENTIFIER`, a.k.a. OID.
//!     pub algorithm: ObjectIdentifier,
//!
//!     /// This field is `OPTIONAL` and contains the ASN.1 `ANY` type, which
//!     /// in this example allows arbitrary algorithm-defined parameters.
//!     pub parameters: Option<Any<'a>>
//! }
//!
//! // Example parameters value: OID for the NIST P-256 elliptic curve.
//! let parameters_oid = "1.2.840.10045.3.1.7".parse::<ObjectIdentifier>().unwrap();
//!
//! let algorithm_identifier = AlgorithmIdentifier {
//!     // OID for `id-ecPublicKey`, if you're curious
//!     algorithm: "1.2.840.10045.2.1".parse().unwrap(),
//!
//!     // `Any<'a>` impls `From<&'a ObjectIdentifier>`, which parses the provided
//!     // slice as an ASN.1 DER-encoded message.
//!     parameters: Some(Any::from(&parameters_oid))
//! };
//!
//! // Encode
//! let der_encoded_algorithm_identifier = algorithm_identifier.to_vec().unwrap();
//!
//! // Decode
//! let decoded_algorithm_identifier = AlgorithmIdentifier::from_der(
//!     &der_encoded_algorithm_identifier
//! ).unwrap();
//!
//! assert_eq!(algorithm_identifier, decoded_algorithm_identifier);
//! # }
//! ```
//!
//! For fields which don't directly impl [`Decodable`] and [`Encodable`],
//! you can add annotations to convert to an intermediate ASN.1 type
//! first, so long as that type impls `TryFrom` and `Into` for the
//! ASN.1 type.
//!
//! For example, structs containing `&'a [u8]` fields may want them encoded
//! as either a `BIT STRING` or `OCTET STRING`. By using the
//! `#[asn1(type = "BIT STRING")]` annotation it's possible to select which
//! ASN.1 type should be used.
//!
//! Building off the above example:
//!
//! ```rust
//! # #[cfg(all(feature = "alloc", feature = "derive", feature = "oid"))]
//! # {
//! # use der::{asn1::{Any, ObjectIdentifier}, Sequence};
//! #
//! # #[derive(Copy, Clone, Debug, Eq, PartialEq, Sequence)]
//! # pub struct AlgorithmIdentifier<'a> {
//! #     pub algorithm: ObjectIdentifier,
//! #     pub parameters: Option<Any<'a>>
//! # }
//! /// X.509 `SubjectPublicKeyInfo` (SPKI)
//! #[derive(Copy, Clone, Debug, Eq, PartialEq, Sequence)]
//! pub struct SubjectPublicKeyInfo<'a> {
//!     /// X.509 `AlgorithmIdentifier`
//!     pub algorithm: AlgorithmIdentifier<'a>,
//!
//!     /// Public key data
//!     #[asn1(type = "BIT STRING")]
//!     pub subject_public_key: &'a [u8],
//! }
//! # }
//! ```
//!
//! # See also
//! For more information about ASN.1 DER we recommend the following guides:
//!
//! - [A Layman's Guide to a Subset of ASN.1, BER, and DER] (RSA Laboratories)
//! - [A Warm Welcome to ASN.1 and DER] (Let's Encrypt)
//!
//! [X.690]: https://www.itu.int/rec/T-REC-X.690/
//! [RustCrypto]: https://github.com/rustcrypto
//! [`pkcs5`]: https://docs.rs/pkcs5/
//! [`pkcs8`]: https://docs.rs/pkcs8/
//! [RFC 5280 Section 4.1.1.2]: https://tools.ietf.org/html/rfc5280#section-4.1.1.2
//! [A Layman's Guide to a Subset of ASN.1, BER, and DER]: https://luca.ntop.org/Teaching/Appunti/asn1.html
//! [A Warm Welcome to ASN.1 and DER]: https://letsencrypt.org/docs/a-warm-welcome-to-asn1-and-der/
//!
//! [`Any`]: asn1::Any
//! [`UIntBytes`]: asn1::UIntBytes
//! [`BitString`]: asn1::BitString
//! [`GeneralizedTime`]: asn1::GeneralizedTime
//! [`Ia5String`]: asn1::Ia5String
//! [`Null`]: asn1::Null
//! [`ObjectIdentifier`]: asn1::ObjectIdentifier
//! [`OctetString`]: asn1::OctetString
//! [`PrintableString`]: asn1::PrintableString
//! [`SequenceOf`]: asn1::SequenceOf
//! [`SetOf`]: asn1::SetOf
//! [`UtcTime`]: asn1::UtcTime
//! [`Utf8String`]: asn1::Utf8String

#![no_std]
#![cfg_attr(docsrs, feature(doc_cfg))]
#![doc(
    html_logo_url = "https://raw.githubusercontent.com/RustCrypto/meta/master/logo.svg",
    html_favicon_url = "https://raw.githubusercontent.com/RustCrypto/meta/master/logo.svg",
    html_root_url = "https://docs.rs/der/0.5.0-pre.1"
)]
#![forbid(unsafe_code, clippy::unwrap_used)]
#![warn(missing_docs, rust_2018_idioms, unused_qualifications)]

#[cfg(feature = "alloc")]
extern crate alloc;
#[cfg(feature = "std")]
extern crate std;

pub mod asn1;

pub(crate) mod arrayvec;
mod byte_slice;
mod datetime;
mod decodable;
mod decoder;
mod encodable;
mod encoder;
mod error;
mod header;
mod length;
mod str_slice;
mod tag;
mod value;

#[cfg(feature = "alloc")]
mod document;

pub use crate::{
    asn1::{Any, Choice, Sequence, TBS},
    datetime::DateTime,
    decodable::Decodable,
    decoder::Decoder,
    encodable::Encodable,
    encoder::Encoder,
    error::{Error, ErrorKind, Result},
    header::Header,
    length::Length,
    tag::{Class, Tag, TagMode, TagNumber, Tagged},
    value::{DecodeValue, EncodeValue},
};

#[cfg(feature = "alloc")]
pub use document::Document;

#[cfg(feature = "bigint")]
#[cfg_attr(docsrs, doc(cfg(feature = "bigint")))]
pub use crypto_bigint as bigint;

#[cfg(feature = "derive")]
#[cfg_attr(docsrs, doc(cfg(feature = "derive")))]
<<<<<<< HEAD
pub use der_derive::{Choice, Sequence, TBS};
=======
pub use der_derive::{Choice, Enumerated, Sequence};
>>>>>>> 8d4172e0

#[cfg(feature = "pem")]
#[cfg_attr(docsrs, doc(cfg(feature = "pem")))]
pub use pem_rfc7468 as pem;

#[cfg(feature = "time")]
#[cfg_attr(docsrs, doc(cfg(feature = "time")))]
pub use time;

pub(crate) use crate::{arrayvec::ArrayVec, byte_slice::ByteSlice, str_slice::StrSlice};<|MERGE_RESOLUTION|>--- conflicted
+++ resolved
@@ -386,11 +386,7 @@
 
 #[cfg(feature = "derive")]
 #[cfg_attr(docsrs, doc(cfg(feature = "derive")))]
-<<<<<<< HEAD
-pub use der_derive::{Choice, Sequence, TBS};
-=======
-pub use der_derive::{Choice, Enumerated, Sequence};
->>>>>>> 8d4172e0
+pub use der_derive::{Choice, Enumerated, Sequence, TBS};
 
 #[cfg(feature = "pem")]
 #[cfg_attr(docsrs, doc(cfg(feature = "pem")))]
