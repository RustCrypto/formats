--- conflicted
+++ resolved
@@ -194,13 +194,8 @@
         E: From<Error>,
     {
         let header = Header::decode(self)?;
-<<<<<<< HEAD
-        header.tag.assert_eq(Tag::Sequence)?;
+        header.tag().assert_eq(Tag::Sequence)?;
         read_value(self, header, |r, h| r.read_nested(h.length, |r| f(r)))
-=======
-        header.tag().assert_eq(Tag::Sequence)?;
-        read_value(self, header, |r, _| f(r))
->>>>>>> 95749054
     }
 
     /// Obtain a slice of bytes containing a complete TLV production suitable for parsing later.
@@ -224,11 +219,7 @@
     #[cfg(feature = "ber")]
     let header = header.with_length(header.length().sans_eoc());
 
-<<<<<<< HEAD
     let ret = f(reader, header)?;
-=======
-    let ret = reader.read_nested(header.length(), |r| f(r, header))?;
->>>>>>> 95749054
 
     // Consume EOC marker if the length is indefinite.
     #[cfg(feature = "ber")]
