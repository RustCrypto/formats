--- conflicted
+++ resolved
@@ -48,14 +48,7 @@
     /// `OCTET STRING` tag: `4`.
     OctetString,
 
-<<<<<<< HEAD
-    /// `ENUMERATED` tag: `0x0A`
-    Enumerated,
-
-    /// `NULL` tag: `0x05`.
-=======
     /// `NULL` tag: `5`.
->>>>>>> 18c6be7a
     Null,
 
     /// `OBJECT IDENTIFIER` tag: `6`.
