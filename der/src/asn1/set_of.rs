//! ASN.1 `SET OF` support.

use crate::{
    ArrayVec, Decodable, DecodeValue, Decoder, Encodable, EncodeValue, Encoder, ErrorKind, Length,
    Result, Tag, Tagged,
};

#[cfg(feature = "alloc")]
use {
    crate::{asn1::Any, Error},
    alloc::collections::{btree_set, BTreeSet},
    core::convert::TryFrom,
};

/// ASN.1 `SET OF` denotes a collection of zero or more occurrences of a
/// given type.
///
/// When encoded as DER, `SET OF` is lexicographically ordered. To implement
/// that requirement, types `T` which are elements of [`SetOf`] MUST provide
/// an impl of `Ord` which ensures that the corresponding DER encodings of
/// a given type are ordered.
<<<<<<< HEAD
pub trait SetOf<'a, 'b, T>: Decodable<'a> + Encodable
=======
pub trait SetOf<'a, 'b, T: 'b>: Decodable<'a>
>>>>>>> 694dcc64
where
    T: Clone + Decodable<'a> + Ord,
{
    /// Iterator over the elements of the set.
    ///
    /// The iterator type MUST maintain the invariant that messages are
    /// lexicographically ordered.
    ///
    /// See toplevel documentation about `Ord` trait requirements for
    /// more information.
    type Iter: Iterator<Item = &'b T>;

    /// Iterate over the elements of the set.
    fn elements(&'b self) -> Self::Iter;
}

/// ASN.1 `SET OF` backed by an array.
///
/// This type implements an append-only `SET OF` type which is stack-based
/// and does not depend on `alloc` support.
// TODO(tarcieri): use `ArrayVec` when/if it's merged into `core`
// See: https://github.com/rust-lang/rfcs/pull/2990
#[derive(Clone, Debug, Eq, PartialEq)]
pub struct SetOfArray<T, const N: usize>
where
    T: Clone + Ord,
{
    inner: ArrayVec<T, N>,
}

impl<T, const N: usize> SetOfArray<T, N>
where
    T: Clone + Ord,
{
    /// Create a new [`SetOfArray`].
    pub fn new() -> Self {
        Self {
            inner: ArrayVec::default(),
        }
    }

    /// Add an element to this [`SetOfArray`].
    ///
    /// Items MUST be added in lexicographical order according to the `Ord`
    /// impl on `T`.
    pub fn add(&mut self, element: T) -> Result<()> {
        // Ensure set elements are lexicographically ordered
        if let Some(elem) = self.inner.last() {
            if elem >= &element {
                return Err(ErrorKind::Ordering.into());
            }
        }

        self.inner.add(element)
    }

    /// Iterate over the elements of this [`SetOfArray`].
    pub fn iter(&self) -> impl Iterator<Item = &T> {
        SetOfArrayIter::new(self.inner.elements())
    }
}

impl<T, const N: usize> Default for SetOfArray<T, N>
where
    T: Clone + Ord,
{
    fn default() -> Self {
        Self::new()
    }
}

impl<'a, T, const N: usize> DecodeValue<'a> for SetOfArray<T, N>
where
    T: Clone + for<'b> Decodable<'b> + Ord,
{
    fn decode_value(decoder: &mut Decoder<'a>, length: Length) -> Result<Self> {
        let end_pos = (decoder.position() + length)?;
        let mut result = Self::new();

        while decoder.position() < end_pos {
            result.add(decoder.decode()?)?;
        }

        if decoder.position() != end_pos {
            decoder.error(ErrorKind::Length { tag: Self::TAG });
        }

        Ok(result)
    }
}

impl<T, const N: usize> EncodeValue for SetOfArray<T, N>
where
    T: Clone + for<'a> Decodable<'a> + Encodable + Ord,
{
    fn value_len(&self) -> Result<Length> {
        self.elements()
            .fold(Ok(Length::ZERO), |len, elem| len + elem.encoded_len()?)
    }

    fn encode_value(&self, encoder: &mut Encoder<'_>) -> Result<()> {
        for elem in self.elements() {
            elem.encode(encoder)?;
        }

        Ok(())
    }
}

impl<T, const N: usize> Tagged for SetOfArray<T, N>
where
    T: Clone + for<'a> Decodable<'a> + Ord,
{
    const TAG: Tag = Tag::Set;
}

impl<'a, 'b, T: 'a + 'b, const N: usize> SetOf<'a, 'b, T> for SetOfArray<T, N>
where
    T: Clone + for<'c> Decodable<'c> + Ord,
{
    type Iter = SetOfArrayIter<'b, T>;

    fn elements(&'b self) -> Self::Iter {
        SetOfArrayIter::new(self.inner.elements())
    }
}

/// Iterator over the elements of an [`SetOfArray`].
pub struct SetOfArrayIter<'a, T> {
    /// Decoder which iterates over the elements of the message.
    elements: &'a [Option<T>],

    /// Position within the iterator.
    position: usize,
}

impl<'a, T> SetOfArrayIter<'a, T> {
    pub(crate) fn new(elements: &'a [Option<T>]) -> Self {
        Self {
            elements,
            position: 0,
        }
    }
}

impl<'a, T> Iterator for SetOfArrayIter<'a, T> {
    type Item = &'a T;

    fn next(&mut self) -> Option<&'a T> {
        if let Some(Some(res)) = self.elements.get(self.position) {
            self.position += 1;
            Some(res)
        } else {
            None
        }
    }
}

#[cfg(feature = "alloc")]
#[cfg_attr(docsrs, doc(cfg(feature = "alloc")))]
impl<'a, T> DecodeValue<'a> for BTreeSet<T>
where
    T: Clone + Decodable<'a> + Ord,
{
    fn decode_value(decoder: &mut Decoder<'a>, length: Length) -> Result<Self> {
        let end_pos = (decoder.position() + length)?;
        let mut result = BTreeSet::new();
        let mut last_value = None;

        while decoder.position() < end_pos {
            let value = decoder.decode()?;

            if let Some(last) = last_value.take() {
                if last >= value {
                    return Err(Self::TAG.non_canonical_error());
                }

                result.insert(last);
            }

            last_value = Some(value);
        }

        if decoder.position() != end_pos {
            decoder.error(ErrorKind::Length { tag: Self::TAG });
        }

        if let Some(last) = last_value {
            result.insert(last);
        }

        Ok(result)
    }
}

#[cfg(feature = "alloc")]
#[cfg_attr(docsrs, doc(cfg(feature = "alloc")))]
impl<'a, T> EncodeValue for BTreeSet<T>
where
    T: Clone + Decodable<'a> + Encodable + Ord,
{
    fn value_len(&self) -> Result<Length> {
        self.iter()
            .fold(Ok(Length::ZERO), |acc, val| acc? + val.encoded_len()?)
    }

    fn encode_value(&self, encoder: &mut Encoder<'_>) -> Result<()> {
        for value in self.iter() {
            encoder.encode(value)?;
        }

        Ok(())
    }
}

#[cfg(feature = "alloc")]
#[cfg_attr(docsrs, doc(cfg(feature = "alloc")))]
impl<'a, 'b, T: 'b> SetOf<'a, 'b, T> for BTreeSet<T>
where
    T: Clone + Decodable<'a> + Ord,
{
    type Iter = btree_set::Iter<'b, T>;

    fn elements(&'b self) -> Self::Iter {
        self.iter()
    }
}

#[cfg(feature = "alloc")]
#[cfg_attr(docsrs, doc(cfg(feature = "alloc")))]
impl<'a, T> TryFrom<Any<'a>> for BTreeSet<T>
where
    T: Clone + Decodable<'a> + Ord,
{
    type Error = Error;

    fn try_from(any: Any<'a>) -> Result<Self> {
        any.decode_into()
    }
}

#[cfg(feature = "alloc")]
#[cfg_attr(docsrs, doc(cfg(feature = "alloc")))]
impl<'a, T> Tagged for BTreeSet<T>
where
    T: Clone + Decodable<'a> + Ord,
{
    const TAG: Tag = Tag::Set;
}<|MERGE_RESOLUTION|>--- conflicted
+++ resolved
@@ -19,11 +19,7 @@
 /// that requirement, types `T` which are elements of [`SetOf`] MUST provide
 /// an impl of `Ord` which ensures that the corresponding DER encodings of
 /// a given type are ordered.
-<<<<<<< HEAD
-pub trait SetOf<'a, 'b, T>: Decodable<'a> + Encodable
-=======
 pub trait SetOf<'a, 'b, T: 'b>: Decodable<'a>
->>>>>>> 694dcc64
 where
     T: Clone + Decodable<'a> + Ord,
 {
