--- conflicted
+++ resolved
@@ -48,12 +48,7 @@
     ///
     /// Items MUST be added in lexicographical order according to the
     /// [`DerOrd`] impl on `T`.
-<<<<<<< HEAD
-    /// For adding elements in arbitrary order you can use a `Vec<T>` first and then
-    /// `TryFrom<Vec<T>> impl for SetOfVec<T>` which takes ownership of a Vec and sorts it in-place.
-=======
     #[deprecated(since = "0.7.6", note = "use `insert` or `insert_ordered` instead")]
->>>>>>> 39cb7757
     pub fn add(&mut self, new_elem: T) -> Result<()> {
         self.insert_ordered(new_elem)
     }
@@ -438,8 +433,6 @@
     }
 }
 
-<<<<<<< HEAD
-=======
 /// Ensure set elements are lexicographically ordered using [`DerOrd`].
 fn check_der_ordering<T: DerOrd>(a: &T, b: &T) -> Result<()> {
     match a.der_cmp(b)? {
@@ -449,36 +442,6 @@
     }
 }
 
-/// Sort a mut slice according to its [`DerOrd`], returning any errors which
-/// might occur during the comparison.
-///
-/// The algorithm is insertion sort, which should perform well when the input
-/// is mostly sorted to begin with.
-///
-/// This function is used rather than Rust's built-in `[T]::sort_by` in order
-/// to support heapless `no_std` targets as well as to enable bubbling up
-/// sorting errors.
-#[allow(clippy::integer_arithmetic)]
-fn der_sort<T: DerOrd>(slice: &mut [T]) -> Result<()> {
-    for i in 0..slice.len() {
-        let mut j = i;
-
-        while j > 0 {
-            match slice[j - 1].der_cmp(&slice[j])? {
-                Ordering::Less => break,
-                Ordering::Equal => return Err(ErrorKind::SetDuplicate.into()),
-                Ordering::Greater => {
-                    slice.swap(j - 1, j);
-                    j -= 1;
-                }
-            }
-        }
-    }
-
-    Ok(())
-}
-
->>>>>>> 39cb7757
 /// Validate the elements of a `SET OF`, ensuring that they are all in order
 /// and that there are no duplicates.
 fn validate<T: DerOrd>(slice: &[T]) -> Result<()> {
