//! "Big" ASN.1 `INTEGER` types.

use super::{int, uint};
use crate::{
    ord::OrdIsValueOrd, BytesRef, DecodeValue, EncodeValue, ErrorKind, FixedTag, Header, Length,
    Reader, Result, Tag, Writer,
};

/// "Big" signed ASN.1 `INTEGER` type.
///
/// Provides direct access to the underlying big endian bytes which comprise
/// an signed integer value.
///
/// Intended for use cases like very large integers that are used in
/// cryptographic applications (e.g. keys, signatures).
#[derive(Copy, Clone, Debug, Eq, PartialEq, PartialOrd, Ord)]
pub struct IntRef<'a> {
    /// Inner value
    inner: BytesRef<'a>,
}

impl<'a> IntRef<'a> {
    /// Create a new [`IntRef`] from a byte slice.
    pub fn new(bytes: &'a [u8]) -> Result<Self> {
        let inner = BytesRef::new(int::strip_leading_ones(bytes))
            .map_err(|_| ErrorKind::Length { tag: Self::TAG })?;

        Ok(Self { inner })
    }

    /// Borrow the inner byte slice which contains the least significant bytes
    /// of a big endian integer value with all leading ones stripped.
    pub fn as_bytes(&self) -> &'a [u8] {
        self.inner.as_slice()
    }

    /// Get the length of this [`IntRef`] in bytes.
    pub fn len(&self) -> Length {
        self.inner.len()
    }

    /// Is the inner byte slice empty?
    pub fn is_empty(&self) -> bool {
        self.inner.is_empty()
    }
}

mod int_impl {
    use super::*;
    impl_type!(IntRef<'a>, 'a);
}

impl<'a> DecodeValue<'a> for IntRef<'a> {
    fn decode_value<R: Reader<'a>>(reader: &mut R, header: Header) -> Result<Self> {
        let bytes = BytesRef::decode_value(reader, header)?.as_slice();
        let result = Self::new(int::decode_to_slice(bytes)?)?;

        // Ensure we compute the same encoded length as the original any value.
        if result.value_len()? != header.length {
            return Err(Self::TAG.non_canonical_error());
        }

        Ok(result)
    }
}

impl<'a> EncodeValue for IntRef<'a> {
    fn value_len(&self) -> Result<Length> {
        // Signed integers always hold their full encoded form.
        Ok(self.inner.len())
    }

    fn encode_value(&self, writer: &mut impl Writer) -> Result<()> {
        writer.write(self.as_bytes())
    }
}

impl<'a> From<&IntRef<'a>> for IntRef<'a> {
    fn from(value: &IntRef<'a>) -> IntRef<'a> {
        *value
    }
}

impl<'a> FixedTag for IntRef<'a> {
    const TAG: Tag = Tag::Integer;
}

impl<'a> OrdIsValueOrd for IntRef<'a> {}

/// "Big" unsigned ASN.1 `INTEGER` type.
///
/// Provides direct access to the underlying big endian bytes which comprise an
/// unsigned integer value.
///
/// Intended for use cases like very large integers that are used in
/// cryptographic applications (e.g. keys, signatures).
#[derive(Copy, Clone, Debug, Eq, PartialEq, PartialOrd, Ord)]
pub struct UintRef<'a> {
    /// Inner value
    inner: BytesRef<'a>,
}

impl<'a> UintRef<'a> {
    /// Create a new [`UintRef`] from a byte slice.
    pub fn new(bytes: &'a [u8]) -> Result<Self> {
        let inner = BytesRef::new(uint::strip_leading_zeroes(bytes))
            .map_err(|_| ErrorKind::Length { tag: Self::TAG })?;

        Ok(Self { inner })
    }

    /// Borrow the inner byte slice which contains the least significant bytes
    /// of a big endian integer value with all leading zeros stripped.
    pub fn as_bytes(&self) -> &'a [u8] {
        self.inner.as_slice()
    }

    /// Get the length of this [`UintRef`] in bytes.
    pub fn len(&self) -> Length {
        self.inner.len()
    }

    /// Is the inner byte slice empty?
    pub fn is_empty(&self) -> bool {
        self.inner.is_empty()
    }
}

mod uint_impl {
    use super::*;
    impl_type!(UintRef<'a>, 'a);
}

impl<'a> DecodeValue<'a> for UintRef<'a> {
    fn decode_value<R: Reader<'a>>(reader: &mut R, header: Header) -> Result<Self> {
        let bytes = BytesRef::decode_value(reader, header)?.as_slice();
        let result = Self::new(uint::decode_to_slice(bytes)?)?;

        // Ensure we compute the same encoded length as the original any value.
        if result.value_len()? != header.length {
            return Err(Self::TAG.non_canonical_error());
        }

        Ok(result)
    }
}

impl<'a> EncodeValue for UintRef<'a> {
    fn value_len(&self) -> Result<Length> {
        uint::encoded_len(self.inner.as_slice())
    }

    fn encode_value(&self, writer: &mut impl Writer) -> Result<()> {
        // Add leading `0x00` byte if required
        if self.value_len()? > self.len() {
            writer.write_byte(0)?;
        }

        writer.write(self.as_bytes())
    }
}

impl<'a> From<&UintRef<'a>> for UintRef<'a> {
    fn from(value: &UintRef<'a>) -> UintRef<'a> {
        *value
    }
}

impl<'a> FixedTag for UintRef<'a> {
    const TAG: Tag = Tag::Integer;
}

impl<'a> OrdIsValueOrd for UintRef<'a> {}

#[cfg(feature = "alloc")]
pub use self::allocating::{Int, Uint};

#[cfg(feature = "alloc")]
mod allocating {
    use alloc::vec::Vec;

    use super::{super::int, super::uint, IntRef, UintRef};
    use crate::{
        ord::OrdIsValueOrd,
        referenced::{OwnedToRef, RefToOwned},
        BytesOwned, DecodeValue, EncodeValue, ErrorKind, FixedTag, Header, Length, Reader, Result,
        Tag, Writer,
    };

    /// "Big" signed ASN.1 `INTEGER` type.
    ///
    /// Provides direct storage for the big endian bytes which comprise an
    /// signed integer value.
    ///
    /// Intended for use cases like very large integers that are used in
    /// cryptographic applications (e.g. keys, signatures).
    #[derive(Clone, Debug, Eq, PartialEq, PartialOrd, Ord)]
    pub struct Int {
        /// Inner value
        inner: BytesOwned,
    }

    impl Int {
        /// Create a new [`Int`] from a byte slice.
        pub fn new(bytes: &[u8]) -> Result<Self> {
            let inner = BytesOwned::new(int::strip_leading_ones(bytes))
                .map_err(|_| ErrorKind::Length { tag: Self::TAG })?;

            Ok(Self { inner })
        }

        /// Borrow the inner byte slice which contains the least significant bytes
        /// of a big endian integer value with all leading ones stripped.
        pub fn as_bytes(&self) -> &[u8] {
            self.inner.as_slice()
        }

        /// Get the length of this [`Int`] in bytes.
        pub fn len(&self) -> Length {
            self.inner.len()
        }

        /// Is the inner byte slice empty?
        pub fn is_empty(&self) -> bool {
            self.inner.is_empty()
        }
    }

    mod int_impl {
        use super::*;
        impl_type!(Int);
    }

    impl<'a> DecodeValue<'a> for Int {
        fn decode_value<R: Reader<'a>>(reader: &mut R, header: Header) -> Result<Self> {
            let bytes = BytesOwned::decode_value(reader, header)?;
            let result = Self::new(int::decode_to_slice(bytes.as_slice())?)?;

            // Ensure we compute the same encoded length as the original any value.
            if result.value_len()? != header.length {
                return Err(Self::TAG.non_canonical_error());
            }

            Ok(result)
        }
    }

    impl EncodeValue for Int {
        fn value_len(&self) -> Result<Length> {
            // Signed integers always hold their full encoded form.
            Ok(self.inner.len())
        }

        fn encode_value(&self, writer: &mut impl Writer) -> Result<()> {
            writer.write(self.as_bytes())
        }
    }

    impl<'a> From<&IntRef<'a>> for Int {
        fn from(value: &IntRef<'a>) -> Int {
            let inner = BytesOwned::new(value.as_bytes()).expect("Invalid Int");
            Int { inner }
        }
    }

<<<<<<< HEAD
    impl From<Uint> for Int {
        fn from(value: Uint) -> Self {
            let mut inner: Vec<u8> = Vec::new();

            // Add leading `0x00` byte if required
            if value.value_len().expect("invalid Uint") > value.len() {
                inner.push(0x00);
            }

            inner.extend_from_slice(value.as_bytes());
            let inner = BytesOwned::new(inner).expect("invalid Uint");

            Int { inner }
        }
    }

    impl<'a> TryFrom<AnyRef<'a>> for Int {
        type Error = Error;

        fn try_from(any: AnyRef<'a>) -> Result<Int> {
            any.decode_as()
        }
    }

=======
>>>>>>> acf6d3f1
    impl FixedTag for Int {
        const TAG: Tag = Tag::Integer;
    }

    impl OrdIsValueOrd for Int {}

    impl<'a> RefToOwned<'a> for IntRef<'a> {
        type Owned = Int;
        fn ref_to_owned(&self) -> Self::Owned {
            let inner = self.inner.ref_to_owned();

            Int { inner }
        }
    }

    impl OwnedToRef for Int {
        type Borrowed<'a> = IntRef<'a>;
        fn owned_to_ref(&self) -> Self::Borrowed<'_> {
            let inner = self.inner.owned_to_ref();

            IntRef { inner }
        }
    }

    /// "Big" unsigned ASN.1 `INTEGER` type.
    ///
    /// Provides direct storage for the big endian bytes which comprise an
    /// unsigned integer value.
    ///
    /// Intended for use cases like very large integers that are used in
    /// cryptographic applications (e.g. keys, signatures).
    #[derive(Clone, Debug, Eq, PartialEq, PartialOrd, Ord)]
    pub struct Uint {
        /// Inner value
        inner: BytesOwned,
    }

    impl Uint {
        /// Create a new [`Uint`] from a byte slice.
        pub fn new(bytes: &[u8]) -> Result<Self> {
            let inner = BytesOwned::new(uint::strip_leading_zeroes(bytes))
                .map_err(|_| ErrorKind::Length { tag: Self::TAG })?;

            Ok(Self { inner })
        }

        /// Borrow the inner byte slice which contains the least significant bytes
        /// of a big endian integer value with all leading zeros stripped.
        pub fn as_bytes(&self) -> &[u8] {
            self.inner.as_slice()
        }

        /// Get the length of this [`Uint`] in bytes.
        pub fn len(&self) -> Length {
            self.inner.len()
        }

        /// Is the inner byte slice empty?
        pub fn is_empty(&self) -> bool {
            self.inner.is_empty()
        }
    }

    mod uint_impl {
        use super::*;
        impl_type!(Uint);
    }

    impl<'a> DecodeValue<'a> for Uint {
        fn decode_value<R: Reader<'a>>(reader: &mut R, header: Header) -> Result<Self> {
            let bytes = BytesOwned::decode_value(reader, header)?;
            let result = Self::new(uint::decode_to_slice(bytes.as_slice())?)?;

            // Ensure we compute the same encoded length as the original any value.
            if result.value_len()? != header.length {
                return Err(Self::TAG.non_canonical_error());
            }

            Ok(result)
        }
    }

    impl EncodeValue for Uint {
        fn value_len(&self) -> Result<Length> {
            uint::encoded_len(self.inner.as_slice())
        }

        fn encode_value(&self, writer: &mut impl Writer) -> Result<()> {
            // Add leading `0x00` byte if required
            if self.value_len()? > self.len() {
                writer.write_byte(0)?;
            }

            writer.write(self.as_bytes())
        }
    }

    impl<'a> From<&UintRef<'a>> for Uint {
        fn from(value: &UintRef<'a>) -> Uint {
            let inner = BytesOwned::new(value.as_bytes()).expect("Invalid Uint");
            Uint { inner }
        }
    }

    impl FixedTag for Uint {
        const TAG: Tag = Tag::Integer;
    }

    impl OrdIsValueOrd for Uint {}

    impl<'a> RefToOwned<'a> for UintRef<'a> {
        type Owned = Uint;
        fn ref_to_owned(&self) -> Self::Owned {
            let inner = self.inner.ref_to_owned();

            Uint { inner }
        }
    }

    impl OwnedToRef for Uint {
        type Borrowed<'a> = UintRef<'a>;
        fn owned_to_ref(&self) -> Self::Borrowed<'_> {
            let inner = self.inner.owned_to_ref();

            UintRef { inner }
        }
    }
}

#[cfg(test)]
mod tests {
    use super::UintRef;
    use crate::{
        asn1::{integer::tests::*, AnyRef, IntRef},
        Decode, Encode, ErrorKind, SliceWriter, Tag,
    };

    #[test]
    fn decode_int_bytes() {
        // Positive numbers decode, but have zero extensions as necessary
        // (to distinguish them from negative representations).
        assert_eq!(&[0], IntRef::from_der(I0_BYTES).unwrap().as_bytes());
        assert_eq!(&[127], IntRef::from_der(I127_BYTES).unwrap().as_bytes());
        assert_eq!(&[0, 128], IntRef::from_der(I128_BYTES).unwrap().as_bytes());
        assert_eq!(&[0, 255], IntRef::from_der(I255_BYTES).unwrap().as_bytes());

        assert_eq!(
            &[0x01, 0x00],
            IntRef::from_der(I256_BYTES).unwrap().as_bytes()
        );

        assert_eq!(
            &[0x7F, 0xFF],
            IntRef::from_der(I32767_BYTES).unwrap().as_bytes()
        );

        // Negative integers decode.
        assert_eq!(&[128], IntRef::from_der(INEG128_BYTES).unwrap().as_bytes());
        assert_eq!(
            &[255, 127],
            IntRef::from_der(INEG129_BYTES).unwrap().as_bytes()
        );
        assert_eq!(
            &[128, 0],
            IntRef::from_der(INEG32768_BYTES).unwrap().as_bytes()
        );
    }

    #[test]
    fn encode_int_bytes() {
        for &example in &[
            I0_BYTES,
            I127_BYTES,
            I128_BYTES,
            I255_BYTES,
            I256_BYTES,
            I32767_BYTES,
        ] {
            let uint = IntRef::from_der(example).unwrap();

            let mut buf = [0u8; 128];
            let mut encoder = SliceWriter::new(&mut buf);
            uint.encode(&mut encoder).unwrap();

            let result = encoder.finish().unwrap();
            assert_eq!(example, result);
        }

        for &example in &[INEG128_BYTES, INEG129_BYTES, INEG32768_BYTES] {
            let uint = IntRef::from_der(example).unwrap();

            let mut buf = [0u8; 128];
            let mut encoder = SliceWriter::new(&mut buf);
            uint.encode(&mut encoder).unwrap();

            let result = encoder.finish().unwrap();
            assert_eq!(example, result);
        }
    }

    #[test]
    fn decode_uint_bytes() {
        assert_eq!(&[0], UintRef::from_der(I0_BYTES).unwrap().as_bytes());
        assert_eq!(&[127], UintRef::from_der(I127_BYTES).unwrap().as_bytes());
        assert_eq!(&[128], UintRef::from_der(I128_BYTES).unwrap().as_bytes());
        assert_eq!(&[255], UintRef::from_der(I255_BYTES).unwrap().as_bytes());

        assert_eq!(
            &[0x01, 0x00],
            UintRef::from_der(I256_BYTES).unwrap().as_bytes()
        );

        assert_eq!(
            &[0x7F, 0xFF],
            UintRef::from_der(I32767_BYTES).unwrap().as_bytes()
        );
    }

    #[test]
    fn encode_uint_bytes() {
        for &example in &[
            I0_BYTES,
            I127_BYTES,
            I128_BYTES,
            I255_BYTES,
            I256_BYTES,
            I32767_BYTES,
        ] {
            let uint = UintRef::from_der(example).unwrap();

            let mut buf = [0u8; 128];
            let mut encoder = SliceWriter::new(&mut buf);
            uint.encode(&mut encoder).unwrap();

            let result = encoder.finish().unwrap();
            assert_eq!(example, result);
        }
    }

    #[test]
    fn reject_oversize_without_extra_zero() {
        let err = UintRef::try_from(AnyRef::new(Tag::Integer, &[0x81]).unwrap())
            .err()
            .unwrap();

        assert_eq!(err.kind(), ErrorKind::Value { tag: Tag::Integer });
    }
}<|MERGE_RESOLUTION|>--- conflicted
+++ resolved
@@ -263,7 +263,6 @@
         }
     }
 
-<<<<<<< HEAD
     impl From<Uint> for Int {
         fn from(value: Uint) -> Self {
             let mut inner: Vec<u8> = Vec::new();
@@ -280,16 +279,6 @@
         }
     }
 
-    impl<'a> TryFrom<AnyRef<'a>> for Int {
-        type Error = Error;
-
-        fn try_from(any: AnyRef<'a>) -> Result<Int> {
-            any.decode_as()
-        }
-    }
-
-=======
->>>>>>> acf6d3f1
     impl FixedTag for Int {
         const TAG: Tag = Tag::Integer;
     }
