//! ASN.1 `BIT STRING` support.

use crate::{
    asn1::Any, ByteSlice, DecodeValue, Decoder, EncodeValue, Encoder, Error, ErrorKind, Length,
    Result, Tag, Tagged,
};
use core::iter::FusedIterator;

/// ASN.1 `BIT STRING` type.
///
/// This type contains a sequence of any number of bits, modeled internally as
/// a sequence of bytes with a known number of "unused bits".
#[derive(Copy, Clone, Debug, Eq, PartialEq, PartialOrd, Ord)]
pub struct BitString<'a> {
    /// Number of unused bits in the final octet.
    unused_bits: u8,

    /// Length of this `BIT STRING` in bits.
    bit_length: usize,

    /// Bitstring represented as a slice of bytes.
    inner: ByteSlice<'a>,
}

impl<'a> BitString<'a> {
    /// Maximum number of unused bits allowed.
    pub const MAX_UNUSED_BITS: u8 = 7;

    /// Create a new ASN.1 `BIT STRING` from a byte slice.
    ///
    /// Accepts an optional number of "unused bits" (0-7) which are omitted
    /// from the final octet. This number is 0 if the value is octet-aligned.
    pub fn new(unused_bits: u8, bytes: &'a [u8]) -> Result<Self> {
        if (unused_bits > Self::MAX_UNUSED_BITS) || (unused_bits != 0 && bytes.is_empty()) {
            return Err(Self::TAG.value_error());
        }

        let inner = ByteSlice::new(bytes).map_err(|_| Self::TAG.length_error())?;

        let bit_length = usize::try_from(inner.len())?
            .checked_mul(8)
            .and_then(|n| n.checked_sub(usize::from(unused_bits)))
            .ok_or(ErrorKind::Overflow)?;

        Ok(Self {
            unused_bits,
            bit_length,
            inner,
        })
    }

    /// Create a new ASN.1 `BIT STRING` from the given bytes.
    ///
    /// The "unused bits" are set to 0.
    pub fn from_bytes(bytes: &'a [u8]) -> Result<Self> {
        Self::new(0, bytes)
    }

    /// Get the number of unused bits in this byte slice.
    pub fn unused_bits(&self) -> u8 {
        self.unused_bits
    }

    /// Is the number of unused bits a value other than 0?
    pub fn has_unused_bits(&self) -> bool {
        self.unused_bits != 0
    }

    /// Get the length of this `BIT STRING` in bits.
    pub fn bit_len(&self) -> usize {
        self.bit_length
    }

    /// Get the number of bytes/octets needed to represent this `BIT STRING`
    /// when serialized in an octet-aligned manner.
    pub fn byte_len(&self) -> Length {
        self.inner.len()
    }

    /// Is the inner byte slice empty?
    pub fn is_empty(&self) -> bool {
        self.inner.is_empty()
    }

    /// Borrow the inner byte slice.
    ///
    /// Returns `None` if the number of unused bits is *not* equal to zero,
    /// i.e. if the `BIT STRING` is not octet aligned.
    ///
    /// Use [`BitString::raw_bytes`] to obtain access to the raw value
    /// regardless of the presence of unused bits.
    pub fn as_bytes(&self) -> Option<&'a [u8]> {
        if self.has_unused_bits() {
            None
        } else {
            Some(self.raw_bytes())
        }
    }

    /// Borrow the raw bytes of this `BIT STRING`.
    ///
    /// Note that the byte string may contain extra unused bits in the final
    /// octet. If the number of unused bits is expected to be 0, the
    /// [`BitString::as_bytes`] function can be used instead.
    pub fn raw_bytes(&self) -> &'a [u8] {
        self.inner.as_bytes()
    }

    /// Iterator over the bits of this `BIT STRING`.
    pub fn bits(self) -> BitStringIter<'a> {
        BitStringIter {
            bit_string: self,
            position: 0,
        }
    }
}

impl<'a> DecodeValue<'a> for BitString<'a> {
    fn decode_value(decoder: &mut Decoder<'a>, encoded_len: Length) -> Result<Self> {
<<<<<<< HEAD
        // The prefix octet indicates the the number of bits which are
        // contained in the final byte of the BIT STRING.
        //
        // In DER this value is always `0`.
        // if decoder.byte()? != 0 {
        //     return Err(Tag::BitString.non_canonical_error());
        // }
        let _unused_bits = decoder.byte();

=======
        let unused_bits = decoder.byte()?;
>>>>>>> 1ed12e9a
        let inner = ByteSlice::decode_value(decoder, (encoded_len - Length::ONE)?)?;
        Self::new(unused_bits, inner.as_bytes())
    }
}

impl<'a> EncodeValue for BitString<'a> {
    fn value_len(&self) -> Result<Length> {
        self.byte_len() + Length::ONE
    }

    fn encode_value(&self, encoder: &mut Encoder<'_>) -> Result<()> {
        encoder.byte(self.unused_bits)?;
        encoder.bytes(self.raw_bytes())
    }
}

impl<'a> From<&BitString<'a>> for BitString<'a> {
    fn from(value: &BitString<'a>) -> BitString<'a> {
        *value
    }
}

impl<'a> TryFrom<Any<'a>> for BitString<'a> {
    type Error = Error;

    fn try_from(any: Any<'a>) -> Result<BitString<'a>> {
        any.decode_into()
    }
}

impl<'a> TryFrom<&'a [u8]> for BitString<'a> {
    type Error = Error;

    fn try_from(bytes: &'a [u8]) -> Result<BitString<'a>> {
        BitString::from_bytes(bytes)
    }
}

/// Hack for simplifying the custom derive use case.
impl<'a> TryFrom<&&'a [u8]> for BitString<'a> {
    type Error = Error;

    fn try_from(bytes: &&'a [u8]) -> Result<BitString<'a>> {
        BitString::from_bytes(*bytes)
    }
}

impl<'a> From<BitString<'a>> for &'a [u8] {
    fn from(bit_string: BitString<'a>) -> &'a [u8] {
        bit_string.raw_bytes()
    }
}

impl<'a> Tagged for BitString<'a> {
    const TAG: Tag = Tag::BitString;
}

/// Iterator over the bits of a [`BitString`].
pub struct BitStringIter<'a> {
    /// [`BitString`] being iterated over.
    bit_string: BitString<'a>,

    /// Current bit position within the iterator.
    position: usize,
}

impl<'a> Iterator for BitStringIter<'a> {
    type Item = bool;

    fn next(&mut self) -> Option<bool> {
        if self.position >= self.bit_string.bit_len() {
            return None;
        }

        let byte = self.bit_string.raw_bytes().get(self.position / 8)?;
        let bit = 1u8 << (7 - (self.position % 8));
        self.position = self.position.checked_add(1)?;
        Some(byte & bit != 0)
    }
}

impl<'a> ExactSizeIterator for BitStringIter<'a> {
    fn len(&self) -> usize {
        self.bit_string.bit_len()
    }
}

impl<'a> FusedIterator for BitStringIter<'a> {}

#[cfg(test)]
mod tests {
    use super::{BitString, Result, Tag};
    use crate::asn1::Any;
    use hex_literal::hex;

    /// Parse a `BitString` from an ASN.1 `Any` value to test decoding behaviors.
    fn parse_bitstring(bytes: &[u8]) -> Result<BitString<'_>> {
        Any::new(Tag::BitString, bytes)?.try_into()
    }

    #[test]
    fn decode_empty_bitstring() {
        let bs = parse_bitstring(&hex!("00")).unwrap();
        assert_eq!(bs.as_bytes().unwrap(), &[]);
    }

    #[test]
    fn decode_non_empty_bitstring() {
        let bs = parse_bitstring(&hex!("00010203")).unwrap();
        assert_eq!(bs.as_bytes().unwrap(), &[0x01, 0x02, 0x03]);
    }

    #[test]
    fn decode_bitstring_with_unused_bits() {
        let bs = parse_bitstring(&hex!("066e5dc0")).unwrap();
        assert_eq!(bs.unused_bits(), 6);
        assert_eq!(bs.raw_bytes(), &hex!("6e5dc0"));

        // Expected: 011011100101110111
        let mut bits = bs.bits();
        assert_eq!(bits.len(), 18);

        for bit in [0, 1, 1, 0, 1, 1, 1, 0, 0, 1, 0, 1, 1, 1, 0, 1, 1, 1] {
            assert_eq!(bits.next().unwrap() as u8, bit)
        }

        // Ensure `None` is returned on successive calls
        assert_eq!(bits.next(), None);
        assert_eq!(bits.next(), None);
    }

    #[test]
    fn reject_unused_bits_in_empty_string() {
        assert_eq!(
            parse_bitstring(&[0x03]).err().unwrap().kind(),
            Tag::BitString.value_error().kind()
        )
    }
}<|MERGE_RESOLUTION|>--- conflicted
+++ resolved
@@ -117,19 +117,7 @@
 
 impl<'a> DecodeValue<'a> for BitString<'a> {
     fn decode_value(decoder: &mut Decoder<'a>, encoded_len: Length) -> Result<Self> {
-<<<<<<< HEAD
-        // The prefix octet indicates the the number of bits which are
-        // contained in the final byte of the BIT STRING.
-        //
-        // In DER this value is always `0`.
-        // if decoder.byte()? != 0 {
-        //     return Err(Tag::BitString.non_canonical_error());
-        // }
-        let _unused_bits = decoder.byte();
-
-=======
         let unused_bits = decoder.byte()?;
->>>>>>> 1ed12e9a
         let inner = ByteSlice::decode_value(decoder, (encoded_len - Length::ONE)?)?;
         Self::new(unused_bits, inner.as_bytes())
     }
