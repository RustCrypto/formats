//! Trait definition for [`Decode`].

use crate::{Error, FixedTag, Header, Reader, SliceReader, reader::read_value};

use core::marker::PhantomData;

#[cfg(feature = "pem")]
use crate::{PemReader, pem::PemLabel};

#[cfg(doc)]
use crate::{ErrorKind, Length, Tag};

#[cfg(feature = "alloc")]
use alloc::boxed::Box;

#[cfg(feature = "ber")]
use crate::EncodingRules;

/// Decoding trait.
///
/// This trait provides the core abstraction upon which all decoding operations
/// are based.
#[diagnostic::on_unimplemented(
    note = "Consider adding impls of `DecodeValue` and `FixedTag` to `{Self}`"
)]
pub trait Decode<'a>: Sized + 'a {
    /// Type returned in the event of a decoding error.
    type Error: From<Error> + 'static;

    /// Attempt to decode this message using the provided decoder.
    fn decode<R: Reader<'a>>(decoder: &mut R) -> Result<Self, Self::Error>;

    /// Parse `Self` from the provided BER-encoded byte slice.
    ///
    /// Note that most usages should probably use [`Decode::from_der`]. This method allows some
    /// BER productions which are not allowed under DER.
    #[cfg(feature = "ber")]
    fn from_ber(bytes: &'a [u8]) -> Result<Self, Self::Error> {
        let mut reader = SliceReader::new_with_encoding_rules(bytes, EncodingRules::Ber)?;
        let result = Self::decode(&mut reader)?;
        reader.finish()?;
        Ok(result)
    }

    /// Parse `Self` from the provided DER-encoded byte slice.
    ///
    /// Returns [`ErrorKind::TrailingData`] if message is incomplete.
    fn from_der(bytes: &'a [u8]) -> Result<Self, Self::Error> {
        let mut reader = SliceReader::new(bytes)?;
        let result = Self::decode(&mut reader)?;
        reader.finish()?;
        Ok(result)
    }

    /// Parse `Self` from the provided DER-encoded byte slice.
    ///
    /// Returns remaining byte slice, without checking for incomplete message.
    fn from_der_partial(bytes: &'a [u8]) -> Result<(Self, &'a [u8]), Self::Error> {
        let mut reader = SliceReader::new(bytes)?;
        let result = Self::decode(&mut reader)?;

        let remaining = reader.remaining()?;
        Ok((result, remaining))
    }
}

impl<'a, T> Decode<'a> for T
where
    T: DecodeValue<'a> + FixedTag + 'a,
{
    type Error = <T as DecodeValue<'a>>::Error;

    fn decode<R: Reader<'a>>(reader: &mut R) -> Result<T, <T as DecodeValue<'a>>::Error> {
        let header = Header::decode(reader)?;
<<<<<<< HEAD
        header.tag.assert_eq(T::TAG)?;
        read_value(reader, header, T::decode_value_nested)
=======
        header.tag().assert_eq(T::TAG)?;
        read_value(reader, header, T::decode_value)
>>>>>>> 95749054
    }
}

/// Dummy implementation for [`PhantomData`] which allows deriving
/// implementations on structs with phantom fields.
impl<'a, T> Decode<'a> for PhantomData<T>
where
    T: ?Sized + 'a,
{
    type Error = Error;

    fn decode<R: Reader<'a>>(_reader: &mut R) -> Result<PhantomData<T>, Error> {
        Ok(PhantomData)
    }
}

/// Marker trait for data structures that can be decoded from DER without
/// borrowing any data from the decoder.
///
/// This is primarily useful for trait bounds on functions which require that
/// no data is borrowed from the decoder, for example a PEM decoder which needs
/// to first decode data from Base64.
///
/// This trait is inspired by the [`DeserializeOwned` trait from `serde`](https://docs.rs/serde/latest/serde/de/trait.DeserializeOwned.html).
#[diagnostic::on_unimplemented(
    note = "`DecodeOwned` is auto-impl'd for all lifetime-free types which impl `Decode`"
)]
pub trait DecodeOwned: for<'a> Decode<'a> {}

impl<T> DecodeOwned for T where T: for<'a> Decode<'a> {}

/// PEM decoding trait.
///
/// This trait is automatically impl'd for any type which impls both
/// [`DecodeOwned`] and [`PemLabel`].
#[cfg(feature = "pem")]
#[diagnostic::on_unimplemented(
    note = "`DecodePem` is auto-impl'd for all lifetime-free types which impl both `Decode` and `PemLabel`"
)]
pub trait DecodePem: DecodeOwned + PemLabel {
    /// Try to decode this type from PEM.
    fn from_pem(pem: impl AsRef<[u8]>) -> Result<Self, <Self as Decode<'static>>::Error>;
}

#[cfg(feature = "pem")]
impl<T: DecodeOwned<Error = Error> + PemLabel> DecodePem for T {
    fn from_pem(pem: impl AsRef<[u8]>) -> Result<T, Error> {
        let mut reader = PemReader::new(pem.as_ref())?;
        Self::validate_pem_label(reader.type_label()).map_err(Error::from)?;
        T::decode(&mut reader)
    }
}

/// Decode the value part of a Tag-Length-Value encoded field, sans the [`Tag`]
/// and [`Length`].
pub trait DecodeValue<'a>: Sized {
    /// Type returned in the event of a decoding error.
    type Error: From<Error> + 'static;

    /// Attempt to decode this message using the provided [`Reader`].
    fn decode_value<R: Reader<'a>>(reader: &mut R, header: Header) -> Result<Self, Self::Error>;

    /// Attempt to decode this message using the nested [`Reader`], using [`Reader::read_nested`] wrapper.
    ///
    /// For primitive types, this function can be overridden to [`DecodeValue::decode_value`] directly.
    fn decode_value_nested<R: Reader<'a>>(
        reader: &mut R,
        header: Header,
    ) -> Result<Self, Self::Error> {
        reader.read_nested(header.length, |r| Self::decode_value(r, header))
    }
}

#[cfg(feature = "alloc")]
impl<'a, T> DecodeValue<'a> for Box<T>
where
    T: DecodeValue<'a>,
{
    type Error = T::Error;

    fn decode_value<R: Reader<'a>>(reader: &mut R, header: Header) -> Result<Self, Self::Error> {
        Ok(Box::new(T::decode_value(reader, header)?))
    }
}<|MERGE_RESOLUTION|>--- conflicted
+++ resolved
@@ -72,13 +72,8 @@
 
     fn decode<R: Reader<'a>>(reader: &mut R) -> Result<T, <T as DecodeValue<'a>>::Error> {
         let header = Header::decode(reader)?;
-<<<<<<< HEAD
-        header.tag.assert_eq(T::TAG)?;
+        header.tag().assert_eq(T::TAG)?;
         read_value(reader, header, T::decode_value_nested)
-=======
-        header.tag().assert_eq(T::TAG)?;
-        read_value(reader, header, T::decode_value)
->>>>>>> 95749054
     }
 }
 
