//! # Derive macros for traits in `tls_codec`
//!
//! ## Warning
//!
//! The derive macros support deriving the `tls_codec` traits for enumerations and the resulting
//! serialized format complies with [the "variants" section of the TLS RFC](https://datatracker.ietf.org/doc/html/rfc8446#section-3.8).
//! However support is limited to enumerations that are serialized with their discriminant
//! immediately followed by the variant data. If this is not appropriate (e.g. the format requires
//! other fields between the discriminant and variant data), the `tls_codec` traits can be
//! implemented manually.
//!
//! ## Parsing unknown values
//! In many cases it is necessary to deserialize structs with unknown values, e.g.
//! when receiving unknown TLS extensions.
//! In this case the deserialize function returns an `Error::UnknownValue` with
//! a `u64` value of the unknown type.
//!
//! ```
//! use tls_codec_derive::{TlsDeserialize, TlsSerialize, TlsSize};
//!
//! #[derive(TlsDeserialize, TlsSerialize, TlsSize)]
//! #[repr(u16)]
//! enum TypeWithUnknowns {
//!     First = 1,
//!     Second = 2,
//! }
//!
//! #[test]
//! fn type_with_unknowns() {
//!     let incoming = [0x00u8, 0x03]; // This must be parsed into TypeWithUnknowns into an unknown
//!     let deserialized = TypeWithUnknowns::tls_deserialize_exact(incoming);
//!     assert!(matches!(deserialized, Err(Error::UnknownValue(3))));
//! }
//! ```
//!
//! ## Available attributes
//!
//! ### with
//!
//! ```text
//! #[tls_codec(with = "prefix")]
//! ```
//!
//! This attribute may be applied to a struct field. It indicates that deriving any of the
//! `tls_codec` traits for the containing struct calls the following functions:
//! - `prefix::tls_deserialize` when deriving `Deserialize`
//! - `prefix::tls_serialize` when deriving `Serialize`
//! - `prefix::tls_serialized_len` when deriving `Size`
//!
//! `prefix` can be a path to a module, type or trait where the functions are defined.
//!
//! Their expected signatures match the corresponding methods in the traits.
//!
//! ```
//! use tls_codec_derive::{TlsSerialize, TlsSize};
//!
//! #[derive(TlsSerialize, TlsSize)]
//! struct Bytes {
//!     #[tls_codec(with = "bytes")]
//!     values: Vec<u8>,
//! }
//!
//! mod bytes {
//!     use std::io::Write;
//!     use tls_codec::{Serialize, Size, TlsByteSliceU32};
//!
//!     pub fn tls_serialized_len(v: &[u8]) -> usize {
//!         TlsByteSliceU32(v).tls_serialized_len()
//!     }
//!
//!     pub fn tls_serialize<W: Write>(v: &[u8], writer: &mut W) -> Result<usize, tls_codec::Error> {
//!         TlsByteSliceU32(v).tls_serialize(writer)
//!     }
//! }
//! ```
//!
//! ### discriminant
//!
//! ```text
//! #[tls_codec(discriminant = 123)]
//! #[tls_codec(discriminant = "path::to::const::or::enum::Variant")]
//! ```
//!
//! This attribute may be applied to an enum variant to specify the discriminant to use when
//! serializing it. If all variants are units (e.g. they do not have any data), this attribute
//! must not be used and the desired discriminants should be assigned to the variants using
//! standard Rust syntax (`Variant = Discriminant`).
//!
//! For enumerations with non-unit variants, if no variant has this attribute, the serialization
//! discriminants will start from zero. If this attribute is used on a variant and the following
//! variant does not have it, its discriminant will be equal to the previous variant discriminant
//! plus 1. This behavior is referred to as "implicit discriminants".
//!
//! You can also provide paths that lead to `const` definitions or enum Variants. The important
//! thing is that any of those path expressions must resolve to something that can be coerced to
//! the `#[repr(enum_repr)]` of the enum. Please note that there are checks performed at compile
//! time to check if the provided value fits within the bounds of the `enum_repr` to avoid misuse.
//!
//! Note: When using paths *once* in your enum discriminants, as we do not have enough information
//! to deduce the next implicit discriminant (the constant expressions those paths resolve is only
//! evaluated at a later compilation stage than macros), you will be forced to use explicit
//! discriminants for all the other Variants of your enum.
//!
//! ```
//! use tls_codec_derive::{TlsSerialize, TlsSize};
//!
//! const CONST_DISCRIMINANT: u8 = 5;
//! #[repr(u8)]
//! enum TokenType {
//!     Constant = 3,
//!     Variant = 4,
//! }
//!
//! #[derive(TlsSerialize, TlsSize)]
//! #[repr(u8)]
//! enum TokenImplicit {
//!     #[tls_codec(discriminant = 5)]
//!     Int(u32),
//!     // This will have the discriminant 6 as it's implicitly determined
//!     Bytes([u8; 16]),
//! }
//!
//! #[derive(TlsSerialize, TlsSize)]
//! #[repr(u8)]
//! enum TokenExplicit {
//!     #[tls_codec(discriminant = "TokenType::Constant")]
//!     Constant(u32),
//!     #[tls_codec(discriminant = "TokenType::Variant")]
//!     Variant(Vec<u8>),
//!     #[tls_codec(discriminant = "CONST_DISCRIMINANT")]
//!     StaticConstant(u8),
//! }
//!
//! ```
//!
//! ### skip
//!
//! ```text
//! #[tls_codec(skip)]
//! ```
//!
//! This attribute may be applied to a struct field to specify that it should be skipped. Skipping
//! means that the field at hand will neither be serialized into TLS bytes nor deserialized from TLS
//! bytes. For deserialization, it is required to populate the field with a known value. Thus, when
//! `skip` is used, the field type needs to implement the [Default] trait so it can be populated
//! with a default value.
//!
//! ```
//! use tls_codec_derive::{TlsSerialize, TlsDeserialize, TlsSize};
//!
//! struct CustomStruct;
//!
//! impl Default for CustomStruct {
//!     fn default() -> Self {
//!         CustomStruct {}
//!     }
//! }
//!
//! #[derive(TlsSerialize, TlsDeserialize, TlsSize)]
//! struct StructWithSkip {
//!     a: u8,
//!     #[tls_codec(skip)]
//!     b: CustomStruct,
//!     c: u8,
//! }
//! ```

extern crate proc_macro;
extern crate proc_macro2;

use proc_macro::TokenStream;
use proc_macro2::{Span, TokenStream as TokenStream2};
use quote::quote;
use syn::{
    self, parse_macro_input, punctuated::Punctuated, token::Comma, Attribute, Data, DeriveInput,
    Expr, ExprLit, ExprPath, Field, Generics, Ident, Lit, Member, Meta, Result, Token, Type,
};

/// Attribute name to identify attributes to be processed by derive-macros in this crate.
const ATTR_IDENT: &str = "tls_codec";

/// Prefix to add to `tls_codec` functions
///
/// This is either `<Type as Trait>` or a custom module containing the functions.
#[derive(Clone)]
enum Prefix {
    Type(Type),
    Custom(ExprPath),
}

impl Prefix {
    /// Returns the path prefix to use for functions from the given trait.
    fn for_trait(&self, trait_name: &str) -> TokenStream2 {
        let trait_name = Ident::new(trait_name, Span::call_site());
        match self {
            Prefix::Type(ty) => quote! { <#ty as tls_codec::#trait_name> },
            Prefix::Custom(p) => quote! { #p },
        }
    }
}

#[derive(Clone)]
struct Struct {
    call_site: Span,
    ident: Ident,
    generics: Generics,
    members: Vec<Member>,
    member_prefixes: Vec<Prefix>,
    member_skips: Vec<bool>,
}

#[derive(Clone)]
struct Enum {
    call_site: Span,
    ident: Ident,
    generics: Generics,
    repr: Ident,
    variants: Vec<Variant>,
    discriminant_constants: TokenStream2,
}

#[derive(Clone)]
struct Variant {
    ident: Ident,
    members: Vec<Member>,
    member_prefixes: Vec<Prefix>,
}

#[derive(Clone)]
enum DiscriminantValue {
    Literal(usize),
    Path(ExprPath),
}

#[derive(Clone)]
enum TlsStruct {
    Struct(Struct),
    Enum(Enum),
}

/// Attributes supported by derive-macros in this crate
#[derive(Clone)]
enum TlsAttr {
    /// Prefix for custom serialization functions
    With(ExprPath),
    /// Custom literal discriminant for an enum variant
    Discriminant(DiscriminantValue),
    /// Skip this attribute during (de)serialization.
    ///
    /// Note: The type of the attribute needs to implement [Default].
    ///       This is required to populate the field with a known
    ///       value during deserialization.
    Skip,
}

impl TlsAttr {
    fn name(&self) -> &'static str {
        match self {
            TlsAttr::With(_) => "with",
            TlsAttr::Discriminant(_) => "discriminant",
            TlsAttr::Skip => "skip",
        }
    }

    /// Parses attributes of the form, `#[tls_codec(with = <string>)]`,
    /// `#[tls_codec(discriminant = <number>)]`, and `#[tls_codec(skip)]`.
    fn parse(attr: &Attribute) -> Result<Vec<TlsAttr>> {
        fn lit(e: &Expr) -> Result<&Lit> {
            if let Expr::Lit(ExprLit { ref lit, .. }) = e {
                Ok(lit)
            } else {
                Err(syn::Error::new_spanned(e, "expected literal"))
            }
        }

        if attr.path().get_ident().map_or(true, |id| id != ATTR_IDENT) {
            return Ok(Vec::new());
        }
        attr.parse_args_with(Punctuated::<Meta, Token![,]>::parse_terminated)?
            .iter()
            .map(|item| match item {
                Meta::NameValue(kv) => kv
                    .path
                    .get_ident()
                    .map(|ident| {
                        let ident_str = ident.to_string();
                        match &*ident_str {
                            "discriminant" => match lit(&kv.value)? {
                                Lit::Int(i) => i
                                    .base10_parse::<usize>()
                                    .map(DiscriminantValue::Literal)
                                    .map(TlsAttr::Discriminant),
                                Lit::Str(raw_path) => raw_path
                                    .parse::<ExprPath>()
                                    .map(DiscriminantValue::Path)
                                    .map(TlsAttr::Discriminant),
                                _ => Err(syn::Error::new_spanned(
                                    &kv.value,
                                    "Expected integer literal",
                                )),
                            },
                            "with" => match lit(&kv.value)? {
                                Lit::Str(s) => s.parse::<ExprPath>().map(TlsAttr::With),
                                _ => Err(syn::Error::new_spanned(
                                    &kv.value,
                                    "Expected string literal",
                                )),
                            },
                            _ => Err(syn::Error::new_spanned(
                                ident,
                                format!("Unexpected identifier {}", ident),
                            )),
                        }
                    })
                    .unwrap_or_else(|| {
                        Err(syn::Error::new_spanned(&kv.path, "Expected identifier"))
                    }),
                Meta::Path(path) => {
                    if let Some(ident) = path.get_ident() {
                        match ident.to_string().to_ascii_lowercase().as_ref() {
                            "skip" => Ok(TlsAttr::Skip),
                            _ => Err(syn::Error::new_spanned(
                                ident,
                                format!("Unexpected identifier {}", ident),
                            )),
                        }
                    } else {
                        Err(syn::Error::new_spanned(path, "Expected identifier"))
                    }
                }
                _ => Err(syn::Error::new_spanned(item, "Invalid attribute syntax")),
            })
            .collect()
    }

    /// Parses attributes of the form:
    /// ```text
    /// #[tls_codec(with = "module", ...)]
    /// ```
    fn parse_multi(attrs: &[Attribute]) -> Result<Vec<TlsAttr>> {
        attrs.iter().try_fold(Vec::new(), |mut acc, attr| {
            acc.extend(TlsAttr::parse(attr)?);
            Ok(acc)
        })
    }
}

/// Gets the [`Prefix`] for a field, i.e. the type itself or a path to prepend to the `tls_codec`
/// functions (e.g. a module or type).
fn function_prefix(field: &Field) -> Result<Prefix> {
    let prefix = TlsAttr::parse_multi(&field.attrs)?
        .into_iter()
        .try_fold(None, |path, attr| match (path, attr) {
            (None, TlsAttr::With(p)) => Ok(Some(p)),
            (Some(_), TlsAttr::With(p)) => Err(syn::Error::new_spanned(
                p,
                "Attribute `with` specified more than once",
            )),
            (path, _) => Ok(path),
        })?
        .map(Prefix::Custom)
        .unwrap_or_else(|| Prefix::Type(field.ty.clone()));
    Ok(prefix)
}

/// Process all attributes of a field and return a single, true or false, `skip` value.
/// This function will return an error in the case of multiple `skip` attributes.
fn function_skip(field: &Field) -> Result<bool> {
    let skip = TlsAttr::parse_multi(&field.attrs)?
        .into_iter()
        .try_fold(None, |skip, attr| match (skip, attr) {
            (None, TlsAttr::Skip) => Ok(Some(true)),
            (Some(_), TlsAttr::Skip) => Err(syn::Error::new(
                Span::call_site(),
                "Attribute `skip` specified more than once",
            )),
            (skip, _) => Ok(skip),
        })?
        .unwrap_or(false);

    Ok(skip)
}

/// Gets the serialization discriminant if specified.
fn discriminant_value(attrs: &[Attribute]) -> Result<Option<DiscriminantValue>> {
    TlsAttr::parse_multi(attrs)?
        .into_iter()
        .try_fold(None, |discriminant, attr| match (discriminant, attr) {
            (None, TlsAttr::Discriminant(d)) => Ok(Some(d)),
            (Some(_), TlsAttr::Discriminant(_)) => Err(syn::Error::new(
                Span::call_site(),
                "Attribute `discriminant` specified more than once",
            )),
            (_, attr) => Err(syn::Error::new(
                Span::call_site(),
                format!("Unrecognized variant attribute `{}`", attr.name()),
            )),
        })
}

fn fields_to_members(fields: &syn::Fields) -> Vec<Member> {
    fields
        .iter()
        .enumerate()
        .map(|(i, field)| {
            field
                .ident
                .clone()
                .map_or_else(|| Member::Unnamed(syn::Index::from(i)), Member::Named)
        })
        .collect()
}

/// Gets the [`Prefix`]es for all fields, i.e. the types themselves or paths to prepend to the
/// `tls_codec` functions (e.g. a module or type).
fn fields_to_member_prefixes(fields: &syn::Fields) -> Result<Vec<Prefix>> {
    fields.iter().map(function_prefix).collect()
}

fn fields_to_member_skips(fields: &syn::Fields) -> Result<Vec<bool>> {
    fields.iter().map(function_skip).collect()
}

fn parse_ast(ast: DeriveInput) -> Result<TlsStruct> {
    let call_site = Span::call_site();
    let ident = ast.ident.clone();
    let generics = ast.generics.clone();
    match ast.data {
        Data::Struct(st) => {
            let members = fields_to_members(&st.fields);
            let member_prefixes = fields_to_member_prefixes(&st.fields)?;
            let member_skips = fields_to_member_skips(&st.fields)?;
            Ok(TlsStruct::Struct(Struct {
                call_site,
                ident,
                generics,
                members,
                member_prefixes,
                member_skips,
            }))
        }
        // Enums.
        // Note that they require a repr attribute.
        Data::Enum(syn::DataEnum { variants, .. }) => {
            let mut repr = None;
            for attr in ast.attrs {
                if attr.path().is_ident("repr") {
                    let ty = attr.parse_args()?;
                    repr = Some(ty);
                    break;
                }
            }
            let repr =
                repr.ok_or_else(|| syn::Error::new(call_site, "missing #[repr(...)] attribute"))?;
            let discriminant_constants = define_discriminant_constants(&ident, &repr, &variants)?;
            let variants = variants
                .into_iter()
                .map(|variant| {
                    Ok(Variant {
                        ident: variant.ident,
                        members: fields_to_members(&variant.fields),
                        member_prefixes: fields_to_member_prefixes(&variant.fields)?,
                    })
                })
                .collect::<Result<Vec<_>>>()?;

            Ok(TlsStruct::Enum(Enum {
                call_site,
                ident,
                generics,
                repr,
                variants,
                discriminant_constants,
            }))
        }
        Data::Union(_) => unimplemented!(),
    }
}

enum SerializeVariant {
    Write,
    Bytes,
}

#[proc_macro_derive(TlsSize, attributes(tls_codec))]
pub fn size_macro_derive(input: TokenStream) -> TokenStream {
    let ast = parse_macro_input!(input as DeriveInput);
    let parsed_ast = match parse_ast(ast) {
        Ok(ast) => ast,
        Err(err_ts) => return err_ts.into_compile_error().into(),
    };
    impl_tls_size(parsed_ast).into()
}

#[proc_macro_derive(TlsSerialize, attributes(tls_codec))]
pub fn serialize_macro_derive(input: TokenStream) -> TokenStream {
    let ast = parse_macro_input!(input as DeriveInput);
    let parsed_ast = match parse_ast(ast) {
        Ok(ast) => ast,
        Err(err_ts) => return err_ts.into_compile_error().into(),
    };
    impl_serialize(parsed_ast, SerializeVariant::Write).into()
}

#[proc_macro_derive(TlsDeserialize, attributes(tls_codec))]
pub fn deserialize_macro_derive(input: TokenStream) -> TokenStream {
    let ast = parse_macro_input!(input as DeriveInput);
    let parsed_ast = match parse_ast(ast) {
        Ok(ast) => ast,
        Err(err_ts) => return err_ts.into_compile_error().into(),
    };
    impl_deserialize(parsed_ast).into()
}

#[proc_macro_derive(TlsDeserializeBytes, attributes(tls_codec))]
pub fn deserialize_bytes_macro_derive(input: TokenStream) -> TokenStream {
    let ast = parse_macro_input!(input as DeriveInput);
    let parsed_ast = match parse_ast(ast) {
        Ok(ast) => ast,
        Err(err_ts) => return err_ts.into_compile_error().into(),
    };
    impl_deserialize_bytes(parsed_ast).into()
}

#[proc_macro_derive(TlsSerializeBytes, attributes(tls_codec))]
pub fn serialize_bytes_macro_derive(input: TokenStream) -> TokenStream {
    let ast = parse_macro_input!(input as DeriveInput);
    let parsed_ast = match parse_ast(ast) {
        Ok(ast) => ast,
        Err(err_ts) => return err_ts.into_compile_error().into(),
    };
    impl_serialize(parsed_ast, SerializeVariant::Bytes).into()
}

/// Returns identifiers to use as bindings in generated code
fn make_n_ids(n: usize) -> Vec<Ident> {
    (0..n)
        .map(|i| Ident::new(&format!("__arg{}", i), Span::call_site()))
        .collect()
}

/// Returns identifier to define a constant equal to the discriminant of a variant
fn discriminant_id(variant: &Ident) -> Ident {
    Ident::new(&format!("__TLS_CODEC_{}", variant), Span::call_site())
}

/// Returns definitions of constants equal to the discriminants of each variant
fn define_discriminant_constants(
    enum_ident: &Ident,
    repr: &Ident,
    variants: &Punctuated<syn::Variant, Comma>,
) -> Result<TokenStream2> {
    let all_variants_are_unit = variants
        .iter()
        .all(|variant| matches!(variant.fields, syn::Fields::Unit));
    let discriminant_constants = if all_variants_are_unit {
        variants
            .iter()
            .map(|variant| {
                let variant_id = &variant.ident;
                let constant_id = discriminant_id(variant_id);
                if discriminant_value(&variant.attrs)?.is_some() {
                    Err(syn::Error::new(
                        Span::call_site(),
                        "The tls_codec discriminant attribute must only be used in enumerations \
                        with at least one non-unit variant. When all variants are units, \
                        discriminants can be assigned to variants directly.",
                    ))
                } else {
                    Ok(quote! {
                        const #constant_id: #repr = #enum_ident::#variant_id as #repr;
                    })
                }
            })
            .collect::<Result<Vec<_>>>()?
    } else {
        let mut spans = Vec::with_capacity(variants.len());
        let mut implicit_discriminant = 0usize;
        let mut discriminant_has_paths = false;
        for variant in variants.iter() {
            let constant_id = discriminant_id(&variant.ident);

            let tokens = if let Some(value) = discriminant_value(&variant.attrs)? {
                match value {
                    DiscriminantValue::Literal(value) => {
                        implicit_discriminant = value;
                        quote! {
                            const #constant_id: #repr = {
                                if #value < #repr::MIN as usize || #value > #repr::MAX as usize {
                                    panic!("The value corresponding to that expression is outside the bounds of the enum representation");
                                }
                                #value as #repr
                            };
                        }
                    }
                    DiscriminantValue::Path(pathexpr) => {
                        discriminant_has_paths = true;
                        quote! {
                            #[allow(clippy::unnecessary_cast)]
                            const #constant_id: #repr = {
                                let pathexpr_usize = #pathexpr as usize;
                                if pathexpr_usize < #repr::MIN as usize || pathexpr_usize > #repr::MAX as usize {
                                    panic!("The value corresponding to that expression is outside the bounds of the enum representation");
                                }
                                #pathexpr as #repr
                            };
                        }
                    }
                }
            } else if discriminant_has_paths {
                return Err(syn::Error::new(
                    Span::call_site(),
                    "The tls_codec discriminant attribute is missing. \
                    Once you start using paths in #[tls_codec(discriminant = \"path::to::const::or::enum::variant\"], \
                    You **have** to provide the discriminant attribute on every single variant.")
                );
            } else {
                quote! {
                    const #constant_id: #repr = {
                        if #implicit_discriminant > #repr::MAX as usize {
                            panic!("The value corresponding to that expression is outside the bounds of the enum representation");
                        }
                        #implicit_discriminant as #repr
                    };
                }
            };

            implicit_discriminant += 1;

            spans.push(tokens);
        }
        spans
    };
    Ok(quote! { #(#discriminant_constants)* })
}

#[allow(unused_variables)]
fn impl_tls_size(parsed_ast: TlsStruct) -> TokenStream2 {
    match parsed_ast {
        TlsStruct::Struct(Struct {
            call_site,
            ident,
            generics,
            members,
            member_prefixes,
            member_skips,
        }) => {
            let ((members, member_prefixes), _) =
                partition_skipped(members, member_prefixes, member_skips);

            let prefixes = member_prefixes
                .iter()
                .map(|p| p.for_trait("Size"))
                .collect::<Vec<_>>();
            let (impl_generics, ty_generics, where_clause) = generics.split_for_impl();
            quote! {
                impl #impl_generics tls_codec::Size for #ident #ty_generics #where_clause {
                    #[inline]
                    fn tls_serialized_len(&self) -> usize {
                        #(#prefixes::tls_serialized_len(&self.#members) + )*
                        0
                    }
                }

                impl #impl_generics tls_codec::Size for &#ident #ty_generics #where_clause {
                    #[inline]
                    fn tls_serialized_len(&self) -> usize {
                        tls_codec::Size::tls_serialized_len(*self)
                    }
                }
            }
        }
        TlsStruct::Enum(Enum {
            call_site,
            ident,
            generics,
            repr,
            variants,
            ..
        }) => {
            let field_arms = variants
                .iter()
                .map(|variant| {
                    let variant_id = &variant.ident;
                    let members = &variant.members;
                    let bindings = make_n_ids(members.len());
                    let prefixes = variant.member_prefixes.iter().map(|p| p.for_trait("Size")).collect::<Vec<_>>();
                    quote! {
                        #ident::#variant_id { #(#members: #bindings,)* } => 0 #(+ #prefixes::tls_serialized_len(#bindings))*,
                    }
                })
                .collect::<Vec<_>>();
            let (impl_generics, ty_generics, where_clause) = generics.split_for_impl();
            quote! {
                impl #impl_generics tls_codec::Size for #ident #ty_generics #where_clause {
                    #[inline]
                    fn tls_serialized_len(&self) -> usize {
                        let field_len = match self {
                            #(#field_arms)*
                        };
                        core::mem::size_of::<#repr>() + field_len
                    }
                }

                impl #impl_generics tls_codec::Size for &#ident #ty_generics #where_clause {
                    #[inline]
                    fn tls_serialized_len(&self) -> usize {
                        tls_codec::Size::tls_serialized_len(*self)
                    }
                }
            }
        }
    }
}

#[allow(unused_variables)]
fn impl_serialize(parsed_ast: TlsStruct, svariant: SerializeVariant) -> TokenStream2 {
    match parsed_ast {
        TlsStruct::Struct(Struct {
            call_site,
            ident,
            generics,
            members,
            member_prefixes,
            member_skips,
        }) => {
            let ((members, member_prefixes), _) =
                partition_skipped(members, member_prefixes, member_skips);

            let prefixes = member_prefixes
                .iter()
                .map(|p| match svariant {
                    SerializeVariant::Write => p.for_trait("Serialize"),
                    SerializeVariant::Bytes => p.for_trait("SerializeBytes"),
                })
                .collect::<Vec<_>>();
            let (impl_generics, ty_generics, where_clause) = generics.split_for_impl();

            match svariant {
                SerializeVariant::Write => {
                    quote! {
                        impl #impl_generics tls_codec::Serialize for #ident #ty_generics #where_clause {
                            #[cfg(feature = "std")]
                            fn tls_serialize<W: std::io::Write>(&self, writer: &mut W) -> core::result::Result<usize, tls_codec::Error> {
                                let mut written = 0usize;
                                #(
                                    written += #prefixes::tls_serialize(&self.#members, writer)?;
                                )*
                                if cfg!(debug_assertions) {
                                    let expected_written = tls_codec::Size::tls_serialized_len(&self);
                                    debug_assert_eq!(written, expected_written, "Expected to serialize {} bytes but only {} were generated.", expected_written, written);
                                    if written != expected_written {
                                        Err(tls_codec::Error::EncodingError(format!("Expected to serialize {} bytes but only {} were generated.", expected_written, written)))
                                    } else {
                                        Ok(written)
                                    }
                                } else {
                                    Ok(written)
                                }
                            }
                        }

                        impl #impl_generics tls_codec::Serialize for &#ident #ty_generics #where_clause {
                            #[cfg(feature = "std")]
                            fn tls_serialize<W: std::io::Write>(&self, writer: &mut W) -> core::result::Result<usize, tls_codec::Error> {
                                tls_codec::Serialize::tls_serialize(*self, writer)
                            }
                        }
                    }
                }
                SerializeVariant::Bytes => {
                    quote! {
                        impl #impl_generics tls_codec::SerializeBytes for #ident #ty_generics #where_clause {
                            #[allow(non_upper_case_globals)]
                            fn tls_serialize(&self) -> core::result::Result<Vec<u8>, tls_codec::Error> {
                                let expected_out = tls_codec::Size::tls_serialized_len(&self);
                                let mut out = Vec::with_capacity(expected_out);

                                #(
                                    out.append(&mut #prefixes::tls_serialize(&self.#members)?);
                                )*
                                if cfg!(debug_assertions) {
                                    debug_assert_eq!(out.len(), expected_out, "Expected to serialize {} bytes but only {} were generated.", expected_out, out.len());
                                    if out.len() != expected_out {
                                        Err(tls_codec::Error::EncodingError(format!("Expected to serialize {} bytes but only {} were generated.", expected_out, out.len())))
                                    } else {
                                        Ok(out)
                                    }
                                } else {
                                    Ok(out)
                                }
                            }
                        }

                        impl #impl_generics tls_codec::SerializeBytes for &#ident #ty_generics #where_clause {
                            fn tls_serialize(&self) -> core::result::Result<Vec<u8>, tls_codec::Error> {
                                tls_codec::SerializeBytes::tls_serialize(*self)
                            }
                        }
                    }
                }
            }
        }
        TlsStruct::Enum(Enum {
            call_site,
            ident,
            generics,
            repr,
            variants,
            discriminant_constants,
        }) => {
            let arms: Vec<TokenStream2> = variants
                .iter()
                .map(|variant| {
                    let variant_id = &variant.ident;
                    let discriminant = discriminant_id(variant_id);
                    let members = &variant.members;
                    let bindings = make_n_ids(members.len());
                    match svariant {
                        SerializeVariant::Write => {
                            let prefixes = variant
                                .member_prefixes
                                .iter()
                                .map(|p| p.for_trait("Serialize"))
                                .collect::<Vec<_>>();
                            quote! {
                                #ident::#variant_id { #(#members: #bindings,)* } => Ok(
                                    tls_codec::Serialize::tls_serialize(&#discriminant, writer)?
                                    #(+ #prefixes::tls_serialize(#bindings, writer)?)*
                                ),
                            }
                        }
                        SerializeVariant::Bytes => {
                            let prefixes = variant
                                .member_prefixes
                                .iter()
                                .map(|p| p.for_trait("SerializeBytes"))
                                .collect::<Vec<_>>();
                            quote! {
                                #ident::#variant_id { #(#members: #bindings,)* } => {
                                    let mut discriminant_out = tls_codec::SerializeBytes::tls_serialize(&#discriminant)?;
                                    #(discriminant_out.append(&mut #prefixes::tls_serialize(#bindings)?);)*
                                    Ok(discriminant_out)
                                },
                            }
                        }
                    }
                })
                .collect();
            let (impl_generics, ty_generics, where_clause) = generics.split_for_impl();

            match svariant {
                SerializeVariant::Write => {
                    quote! {
                        impl #impl_generics tls_codec::Serialize for #ident #ty_generics #where_clause {
<<<<<<< HEAD
                            #[allow(non_upper_case_globals)]
=======
                            #[cfg(feature = "std")]
>>>>>>> 6e60929b
                            fn tls_serialize<W: std::io::Write>(&self, writer: &mut W) -> core::result::Result<usize, tls_codec::Error> {
                                #discriminant_constants
                                match self {
                                    #(#arms)*
                                }
                            }
                        }

                        impl #impl_generics tls_codec::Serialize for &#ident #ty_generics #where_clause {
                            #[cfg(feature = "std")]
                            fn tls_serialize<W: std::io::Write>(&self, writer: &mut W) -> core::result::Result<usize, tls_codec::Error> {
                                tls_codec::Serialize::tls_serialize(*self, writer)
                            }
                        }
                    }
                }
                SerializeVariant::Bytes => {
                    quote! {
                        impl #impl_generics tls_codec::SerializeBytes for #ident #ty_generics #where_clause {
                            #[allow(non_upper_case_globals)]
                            fn tls_serialize(&self) -> core::result::Result<Vec<u8>, tls_codec::Error> {
                                #discriminant_constants
                                match self {
                                    #(#arms)*
                                }
                            }
                        }

                        impl #impl_generics tls_codec::SerializeBytes for &#ident #ty_generics #where_clause {
                            fn tls_serialize(&self) -> core::result::Result<Vec<u8>, tls_codec::Error> {
                                tls_codec::SerializeBytes::tls_serialize(*self)
                            }
                        }
                    }
                }
            }
        }
    }
}

#[allow(unused_variables)]
fn impl_deserialize(parsed_ast: TlsStruct) -> TokenStream2 {
    match parsed_ast {
        TlsStruct::Struct(Struct {
            call_site,
            ident,
            generics,
            members,
            member_prefixes,
            member_skips,
        }) => {
            let ((members, member_prefixes), (members_default, member_prefixes_default)) =
                partition_skipped(members, member_prefixes, member_skips);

            let prefixes = member_prefixes
                .iter()
                .map(|p| p.for_trait("Deserialize"))
                .collect::<Vec<_>>();
            let (impl_generics, ty_generics, where_clause) = generics.split_for_impl();
            quote! {
                impl #impl_generics tls_codec::Deserialize for #ident #ty_generics #where_clause {
                    #[cfg(feature = "std")]
                    fn tls_deserialize<R: std::io::Read>(bytes: &mut R) -> core::result::Result<Self, tls_codec::Error> {
                        Ok(Self {
                            #(#members: #prefixes::tls_deserialize(bytes)?,)*
                            #(#members_default: Default::default(),)*
                        })
                    }
                }
            }
        }
        TlsStruct::Enum(Enum {
            call_site,
            ident,
            generics,
            repr,
            variants,
            discriminant_constants,
        }) => {
            let arms = variants
                .iter()
                .map(|variant| {
                    let variant_id = &variant.ident;
                    let discriminant = discriminant_id(variant_id);
                    let members = &variant.members;
                    let prefixes = variant
                        .member_prefixes
                        .iter()
                        .map(|p| p.for_trait("Deserialize"))
                        .collect::<Vec<_>>();
                    quote! {
                        #discriminant => Ok(#ident::#variant_id {
                            #(#members: #prefixes::tls_deserialize(bytes)?,)*
                        }),
                    }
                })
                .collect::<Vec<_>>();
            let (impl_generics, ty_generics, where_clause) = generics.split_for_impl();
            quote! {
                impl #impl_generics tls_codec::Deserialize for #ident #ty_generics #where_clause {
                    #[allow(non_upper_case_globals)]
                    #[cfg(feature = "std")]
                    fn tls_deserialize<R: std::io::Read>(bytes: &mut R) -> core::result::Result<Self, tls_codec::Error> {
                        #discriminant_constants
                        let discriminant = <#repr as tls_codec::Deserialize>::tls_deserialize(bytes)?;
                        match discriminant {
                            #(#arms)*
                            _ => {
                                Err(tls_codec::Error::UnknownValue(discriminant.into()))
                            },
                        }
                    }
                }
            }
        }
    }
}

#[allow(unused_variables)]
fn impl_deserialize_bytes(parsed_ast: TlsStruct) -> TokenStream2 {
    match parsed_ast {
        TlsStruct::Struct(Struct {
            call_site,
            ident,
            generics,
            members,
            member_prefixes,
            member_skips,
        }) => {
            let ((members, member_prefixes), (members_default, member_prefixes_default)) =
                partition_skipped(members, member_prefixes, member_skips);
            let members_values = members
                .iter()
                .map(|m| match m {
                    Member::Named(named) => {
                        Member::Named(Ident::new(&format!("value_{}", named), Span::call_site()))
                    }
                    Member::Unnamed(unnamed) => Member::Named(Ident::new(
                        &format!("value_{}", unnamed.index),
                        Span::call_site(),
                    )),
                })
                .collect::<Vec<_>>();

            let prefixes = member_prefixes
                .iter()
                .map(|p| p.for_trait("DeserializeBytes"))
                .collect::<Vec<_>>();
            let (impl_generics, ty_generics, where_clause) = generics.split_for_impl();
            quote! {
                impl #impl_generics tls_codec::DeserializeBytes for #ident #ty_generics #where_clause {
                    fn tls_deserialize(bytes: &[u8]) -> core::result::Result<(Self, &[u8]), tls_codec::Error> {
                        #(let (#members_values, bytes) = #prefixes::tls_deserialize(bytes)?;)*
                        Ok((Self {
                            #(#members: #members_values,)*
                            #(#members_default: Default::default(),)*
                        }, bytes))
                    }
                }
            }
        }
        TlsStruct::Enum(Enum {
            call_site,
            ident,
            generics,
            repr,
            variants,
            discriminant_constants,
        }) => {
            let arms = variants
                .iter()
                .map(|variant| {
                    let variant_id = &variant.ident;
                    let discriminant = discriminant_id(variant_id);
                    let members = &variant.members;
                    let member_values = members
                        .iter()
                        .map(|m| match m {
                            Member::Named(named) => Member::Named(Ident::new(
                                &format!("value_{}", named),
                                Span::call_site(),
                            )),
                            Member::Unnamed(unnamed) => Member::Named(Ident::new(
                                &format!("value_{}", unnamed.index),
                                Span::call_site(),
                            )),
                        })
                        .collect::<Vec<_>>();
                    let prefixes = variant
                        .member_prefixes
                        .iter()
                        .map(|p| p.for_trait("DeserializeBytes"))
                        .collect::<Vec<_>>();
                    quote! {
                        #discriminant => {
                            #(let (#member_values, remainder) = #prefixes::tls_deserialize(remainder)?;)*
                            let result = #ident::#variant_id { #(#members: #member_values,)* };
                            Ok((result, remainder))
                        },
                    }
                })
                .collect::<Vec<_>>();
            let (impl_generics, ty_generics, where_clause) = generics.split_for_impl();
            quote! {
                impl #impl_generics tls_codec::DeserializeBytes for #ident #ty_generics #where_clause {
                    #[allow(non_upper_case_globals)]
                    fn tls_deserialize(bytes: &[u8]) -> core::result::Result<(Self, &[u8]), tls_codec::Error> {
                        #discriminant_constants
                        let (discriminant, remainder) = <#repr as tls_codec::DeserializeBytes>::tls_deserialize(bytes)?;
                        match discriminant {
                            #(#arms)*
                            _ => {
                                Err(tls_codec::Error::UnknownValue(discriminant.into()))
                            },
                        }
                    }
                }
            }
        }
    }
}

#[allow(clippy::type_complexity)]
fn partition_skipped(
    members: Vec<Member>,
    member_prefixes: Vec<Prefix>,
    member_skips: Vec<bool>,
) -> ((Vec<Member>, Vec<Prefix>), (Vec<Member>, Vec<Prefix>)) {
    let mut members_not_skip: Vec<Member> = Vec::new();
    let mut member_prefixes_not_skip: Vec<Prefix> = Vec::new();

    let mut members_skip: Vec<Member> = Vec::new();
    let mut member_prefixes_skip: Vec<Prefix> = Vec::new();

    for ((member, prefix), skip) in members
        .into_iter()
        .zip(member_prefixes.into_iter())
        .zip(member_skips.into_iter())
    {
        if !skip {
            members_not_skip.push(member);
            member_prefixes_not_skip.push(prefix);
        } else {
            members_skip.push(member);
            member_prefixes_skip.push(prefix);
        }
    }

    (
        (members_not_skip, member_prefixes_not_skip),
        (members_skip, member_prefixes_skip),
    )
}<|MERGE_RESOLUTION|>--- conflicted
+++ resolved
@@ -853,11 +853,8 @@
                 SerializeVariant::Write => {
                     quote! {
                         impl #impl_generics tls_codec::Serialize for #ident #ty_generics #where_clause {
-<<<<<<< HEAD
+                            #[cfg(feature = "std")]
                             #[allow(non_upper_case_globals)]
-=======
-                            #[cfg(feature = "std")]
->>>>>>> 6e60929b
                             fn tls_serialize<W: std::io::Write>(&self, writer: &mut W) -> core::result::Result<usize, tls_codec::Error> {
                                 #discriminant_constants
                                 match self {
