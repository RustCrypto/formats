//! # Derive macros for traits in `tls_codec`
//!
//! ## Warning
//!
//! The derive macros support deriving the `tls_codec` traits for enumerations and the resulting
//! serialized format complies with [the "variants" section of the TLS RFC](https://datatracker.ietf.org/doc/html/rfc8446#section-3.8).
//! However support is limited to enumerations that are serialized with their discriminant
//! immediately followed by the variant data. If this is not appropriate (e.g. the format requires
//! other fields between the discriminant and variant data), the `tls_codec` traits can be
//! implemented manually.
//!
//! ## Parsing unknown values
//! In many cases it is necessary to deserialize structs with unknown values, e.g.
//! when receiving unknown TLS extensions.
//! In this case the deserialize function returns an `Error::UnknownValue` with
//! a `u64` value of the unknown type.
//!
//! ```
//! use tls_codec_derive::{TlsDeserialize, TlsSerialize, TlsSize};
//!
//! #[derive(TlsDeserialize, TlsSerialize, TlsSize)]
//! #[repr(u16)]
//! enum TypeWithUnknowns {
//!     First = 1,
//!     Second = 2,
//! }
//!
//! #[test]
//! fn type_with_unknowns() {
//!     let incoming = [0x00u8, 0x03]; // This must be parsed into TypeWithUnknowns into an unknown
//!     let deserialized = TypeWithUnknowns::tls_deserialize_exact(incoming);
//!     assert!(matches!(deserialized, Err(Error::UnknownValue(3))));
//! }
//! ```
//!
//! ## Available attributes
//!
//! ### with
//!
//! ```text
//! #[tls_codec(with = "prefix")]
//! ```
//!
//! This attribute may be applied to a struct field. It indicates that deriving any of the
//! `tls_codec` traits for the containing struct calls the following functions:
//! - `prefix::tls_deserialize` when deriving `Deserialize`
//! - `prefix::tls_serialize` when deriving `Serialize`
//! - `prefix::tls_serialized_len` when deriving `Size`
//!
//! `prefix` can be a path to a module, type or trait where the functions are defined.
//!
//! Their expected signatures match the corresponding methods in the traits.
//!
//! ```
//! use tls_codec_derive::{TlsSerialize, TlsSize};
//!
//! #[derive(TlsSerialize, TlsSize)]
//! struct Bytes {
//!     #[tls_codec(with = "bytes")]
//!     values: Vec<u8>,
//! }
//!
//! mod bytes {
//!     use std::io::Write;
//!     use tls_codec::{Serialize, Size, TlsByteSliceU32};
//!
//!     pub fn tls_serialized_len(v: &[u8]) -> usize {
//!         TlsByteSliceU32(v).tls_serialized_len()
//!     }
//!
//!     pub fn tls_serialize<W: Write>(v: &[u8], writer: &mut W) -> Result<usize, tls_codec::Error> {
//!         TlsByteSliceU32(v).tls_serialize(writer)
//!     }
//! }
//! ```
//!
//! ### discriminant
//!
//! ```text
//! #[tls_codec(discriminant = 123)]
//! #[tls_codec(discriminant = "path::to::const::or::enum::Variant")]
//! ```
//!
//! This attribute may be applied to an enum variant to specify the discriminant to use when
//! serializing it. If all variants are units (e.g. they do not have any data), this attribute
//! must not be used and the desired discriminants should be assigned to the variants using
//! standard Rust syntax (`Variant = Discriminant`).
//!
//! For enumerations with non-unit variants, if no variant has this attribute, the serialization
//! discriminants will start from zero. If this attribute is used on a variant and the following
//! variant does not have it, its discriminant will be equal to the previous variant discriminant
//! plus 1. This behavior is referred to as "implicit discriminants".
//!
//! You can also provide paths that lead to `const` definitions or enum Variants. The important
//! thing is that any of those path expressions must resolve to something that can be coerced to
//! the `#[repr(enum_repr)]` of the enum. Please note that there are checks performed at compile
//! time to check if the provided value fits within the bounds of the `enum_repr` to avoid misuse.
//!
//! Note: When using paths *once* in your enum discriminants, as we do not have enough information
//! to deduce the next implicit discriminant (the constant expressions those paths resolve is only
//! evaluated at a later compilation stage than macros), you will be forced to use explicit
//! discriminants for all the other Variants of your enum.
//!
//! ```
//! use tls_codec_derive::{TlsSerialize, TlsSize};
//!
//! const CONST_DISCRIMINANT: u8 = 5;
//! #[repr(u8)]
//! enum TokenType {
//!     Constant = 3,
//!     Variant = 4,
//! }
//!
//! #[derive(TlsSerialize, TlsSize)]
//! #[repr(u8)]
//! enum TokenImplicit {
//!     #[tls_codec(discriminant = 5)]
//!     Int(u32),
//!     // This will have the discriminant 6 as it's implicitly determined
//!     Bytes([u8; 16]),
//! }
//!
//! #[derive(TlsSerialize, TlsSize)]
//! #[repr(u8)]
//! enum TokenExplicit {
//!     #[tls_codec(discriminant = "TokenType::Constant")]
//!     Constant(u32),
//!     #[tls_codec(discriminant = "TokenType::Variant")]
//!     Variant(Vec<u8>),
//!     #[tls_codec(discriminant = "CONST_DISCRIMINANT")]
//!     StaticConstant(u8),
//! }
//!
//! ```
//!
//! ### skip
//!
//! ```text
//! #[tls_codec(skip)]
//! ```
//!
//! This attribute may be applied to a struct field to specify that it should be skipped. Skipping
//! means that the field at hand will neither be serialized into TLS bytes nor deserialized from TLS
//! bytes. For deserialization, it is required to populate the field with a known value. Thus, when
//! `skip` is used, the field type needs to implement the [Default] trait so it can be populated
//! with a default value.
//!
//! ```
//! use tls_codec_derive::{TlsSerialize, TlsDeserialize, TlsSize};
//!
//! struct CustomStruct;
//!
//! impl Default for CustomStruct {
//!     fn default() -> Self {
//!         CustomStruct {}
//!     }
//! }
//!
//! #[derive(TlsSerialize, TlsDeserialize, TlsSize)]
//! struct StructWithSkip {
//!     a: u8,
//!     #[tls_codec(skip)]
//!     b: CustomStruct,
//!     c: u8,
//! }
//! ```

extern crate proc_macro;
extern crate proc_macro2;

use proc_macro::TokenStream;
use proc_macro2::{Span, TokenStream as TokenStream2};
use quote::quote;
use syn::{
    self, parse_macro_input, punctuated::Punctuated, token::Comma, Attribute, Data, DeriveInput,
    Expr, ExprLit, ExprPath, Field, Generics, Ident, Lit, Member, Meta, Result, Token, Type,
};

/// Attribute name to identify attributes to be processed by derive-macros in this crate.
const ATTR_IDENT: &str = "tls_codec";

/// Prefix to add to `tls_codec` functions
///
/// This is either `<Type as Trait>` or a custom module containing the functions.
#[derive(Clone)]
enum Prefix {
    Type(Type),
    Custom(ExprPath),
}

impl Prefix {
    /// Returns the path prefix to use for functions from the given trait.
    fn for_trait(&self, trait_name: &str) -> TokenStream2 {
        let trait_name = Ident::new(trait_name, Span::call_site());
        match self {
            Prefix::Type(ty) => quote! { <#ty as tls_codec::#trait_name> },
            Prefix::Custom(p) => quote! { #p },
        }
    }
}

#[derive(Clone)]
struct Struct {
    call_site: Span,
    ident: Ident,
    generics: Generics,
    members: Vec<Member>,
    member_prefixes: Vec<Prefix>,
    member_skips: Vec<bool>,
}

#[derive(Clone)]
struct Enum {
    call_site: Span,
    ident: Ident,
    generics: Generics,
    repr: Ident,
    variants: Vec<Variant>,
    discriminant_constants: TokenStream2,
}

#[derive(Clone)]
struct Variant {
    ident: Ident,
    members: Vec<Member>,
    member_prefixes: Vec<Prefix>,
}

#[derive(Clone)]
enum DiscriminantValue {
    Literal(usize),
    Path(ExprPath),
}

#[derive(Clone)]
enum TlsStruct {
    Struct(Struct),
    Enum(Enum),
}

/// Attributes supported by derive-macros in this crate
#[derive(Clone)]
enum TlsAttr {
    /// Prefix for custom serialization functions
    With(ExprPath),
    /// Custom literal discriminant for an enum variant
    Discriminant(DiscriminantValue),
    /// Skip this attribute during (de)serialization.
    ///
    /// Note: The type of the attribute needs to implement [Default].
    ///       This is required to populate the field with a known
    ///       value during deserialization.
    Skip,
}

impl TlsAttr {
    fn name(&self) -> &'static str {
        match self {
            TlsAttr::With(_) => "with",
            TlsAttr::Discriminant(_) => "discriminant",
            TlsAttr::Skip => "skip",
        }
    }

    /// Parses attributes of the form, `#[tls_codec(with = <string>)]`,
    /// `#[tls_codec(discriminant = <number>)]`, and `#[tls_codec(skip)]`.
    fn parse(attr: &Attribute) -> Result<Vec<TlsAttr>> {
        fn lit(e: &Expr) -> Result<&Lit> {
            if let Expr::Lit(ExprLit { ref lit, .. }) = e {
                Ok(lit)
            } else {
                Err(syn::Error::new_spanned(e, "expected literal"))
            }
        }

        if attr.path().get_ident().map_or(true, |id| id != ATTR_IDENT) {
            return Ok(Vec::new());
        }
        attr.parse_args_with(Punctuated::<Meta, Token![,]>::parse_terminated)?
            .iter()
            .map(|item| match item {
                Meta::NameValue(kv) => kv
                    .path
                    .get_ident()
                    .map(|ident| {
                        let ident_str = ident.to_string();
                        match &*ident_str {
                            "discriminant" => match lit(&kv.value)? {
                                Lit::Int(i) => i
                                    .base10_parse::<usize>()
                                    .map(DiscriminantValue::Literal)
                                    .map(TlsAttr::Discriminant),
                                Lit::Str(raw_path) => raw_path
                                    .parse::<ExprPath>()
                                    .map(DiscriminantValue::Path)
                                    .map(TlsAttr::Discriminant),
                                _ => Err(syn::Error::new_spanned(
                                    &kv.value,
                                    "Expected integer literal",
                                )),
                            },
                            "with" => match lit(&kv.value)? {
                                Lit::Str(s) => s.parse::<ExprPath>().map(TlsAttr::With),
                                _ => Err(syn::Error::new_spanned(
                                    &kv.value,
                                    "Expected string literal",
                                )),
                            },
                            _ => Err(syn::Error::new_spanned(
                                ident,
                                format!("Unexpected identifier {}", ident),
                            )),
                        }
                    })
                    .unwrap_or_else(|| {
                        Err(syn::Error::new_spanned(&kv.path, "Expected identifier"))
                    }),
                Meta::Path(path) => {
                    if let Some(ident) = path.get_ident() {
                        match ident.to_string().to_ascii_lowercase().as_ref() {
                            "skip" => Ok(TlsAttr::Skip),
                            _ => Err(syn::Error::new_spanned(
                                ident,
                                format!("Unexpected identifier {}", ident),
                            )),
                        }
                    } else {
                        Err(syn::Error::new_spanned(path, "Expected identifier"))
                    }
                }
                _ => Err(syn::Error::new_spanned(item, "Invalid attribute syntax")),
            })
            .collect()
    }

    /// Parses attributes of the form:
    /// ```text
    /// #[tls_codec(with = "module", ...)]
    /// ```
    fn parse_multi(attrs: &[Attribute]) -> Result<Vec<TlsAttr>> {
        attrs.iter().try_fold(Vec::new(), |mut acc, attr| {
            acc.extend(TlsAttr::parse(attr)?);
            Ok(acc)
        })
    }
}

/// Gets the [`Prefix`] for a field, i.e. the type itself or a path to prepend to the `tls_codec`
/// functions (e.g. a module or type).
fn function_prefix(field: &Field) -> Result<Prefix> {
    let prefix = TlsAttr::parse_multi(&field.attrs)?
        .into_iter()
        .try_fold(None, |path, attr| match (path, attr) {
            (None, TlsAttr::With(p)) => Ok(Some(p)),
            (Some(_), TlsAttr::With(p)) => Err(syn::Error::new_spanned(
                p,
                "Attribute `with` specified more than once",
            )),
            (path, _) => Ok(path),
        })?
        .map(Prefix::Custom)
        .unwrap_or_else(|| Prefix::Type(field.ty.clone()));
    Ok(prefix)
}

/// Process all attributes of a field and return a single, true or false, `skip` value.
/// This function will return an error in the case of multiple `skip` attributes.
fn function_skip(field: &Field) -> Result<bool> {
    let skip = TlsAttr::parse_multi(&field.attrs)?
        .into_iter()
        .try_fold(None, |skip, attr| match (skip, attr) {
            (None, TlsAttr::Skip) => Ok(Some(true)),
            (Some(_), TlsAttr::Skip) => Err(syn::Error::new(
                Span::call_site(),
                "Attribute `skip` specified more than once",
            )),
            (skip, _) => Ok(skip),
        })?
        .unwrap_or(false);

    Ok(skip)
}

/// Gets the serialization discriminant if specified.
fn discriminant_value(attrs: &[Attribute]) -> Result<Option<DiscriminantValue>> {
    TlsAttr::parse_multi(attrs)?
        .into_iter()
        .try_fold(None, |discriminant, attr| match (discriminant, attr) {
            (None, TlsAttr::Discriminant(d)) => Ok(Some(d)),
            (Some(_), TlsAttr::Discriminant(_)) => Err(syn::Error::new(
                Span::call_site(),
                "Attribute `discriminant` specified more than once",
            )),
            (_, attr) => Err(syn::Error::new(
                Span::call_site(),
                format!("Unrecognized variant attribute `{}`", attr.name()),
            )),
        })
}

fn fields_to_members(fields: &syn::Fields) -> Vec<Member> {
    fields
        .iter()
        .enumerate()
        .map(|(i, field)| {
            field
                .ident
                .clone()
                .map_or_else(|| Member::Unnamed(syn::Index::from(i)), Member::Named)
        })
        .collect()
}

/// Gets the [`Prefix`]es for all fields, i.e. the types themselves or paths to prepend to the
/// `tls_codec` functions (e.g. a module or type).
fn fields_to_member_prefixes(fields: &syn::Fields) -> Result<Vec<Prefix>> {
    fields.iter().map(function_prefix).collect()
}

fn fields_to_member_skips(fields: &syn::Fields) -> Result<Vec<bool>> {
    fields.iter().map(function_skip).collect()
}

fn parse_ast(ast: DeriveInput) -> Result<TlsStruct> {
    let call_site = Span::call_site();
    let ident = ast.ident.clone();
    let generics = ast.generics.clone();
    match ast.data {
        Data::Struct(st) => {
            let members = fields_to_members(&st.fields);
            let member_prefixes = fields_to_member_prefixes(&st.fields)?;
            let member_skips = fields_to_member_skips(&st.fields)?;
            Ok(TlsStruct::Struct(Struct {
                call_site,
                ident,
                generics,
                members,
                member_prefixes,
                member_skips,
            }))
        }
        // Enums.
        // Note that they require a repr attribute.
        Data::Enum(syn::DataEnum { variants, .. }) => {
            let mut repr = None;
            for attr in ast.attrs {
                if attr.path().is_ident("repr") {
                    let ty = attr.parse_args()?;
                    repr = Some(ty);
                    break;
                }
            }
            let repr =
                repr.ok_or_else(|| syn::Error::new(call_site, "missing #[repr(...)] attribute"))?;
            let discriminant_constants = define_discriminant_constants(&ident, &repr, &variants)?;
            let variants = variants
                .into_iter()
                .map(|variant| {
                    Ok(Variant {
                        ident: variant.ident,
                        members: fields_to_members(&variant.fields),
                        member_prefixes: fields_to_member_prefixes(&variant.fields)?,
                    })
                })
                .collect::<Result<Vec<_>>>()?;

            Ok(TlsStruct::Enum(Enum {
                call_site,
                ident,
                generics,
                repr,
                variants,
                discriminant_constants,
            }))
        }
        Data::Union(_) => unimplemented!(),
    }
}

enum SerializeVariant {
    Write,
    Bytes,
}

#[proc_macro_derive(TlsSize, attributes(tls_codec))]
pub fn size_macro_derive(input: TokenStream) -> TokenStream {
    let ast = parse_macro_input!(input as DeriveInput);
    let parsed_ast = match parse_ast(ast) {
        Ok(ast) => ast,
        Err(err_ts) => return err_ts.into_compile_error().into(),
    };
    impl_tls_size(parsed_ast).into()
}

#[proc_macro_derive(TlsSerialize, attributes(tls_codec))]
pub fn serialize_macro_derive(input: TokenStream) -> TokenStream {
    let ast = parse_macro_input!(input as DeriveInput);
    let parsed_ast = match parse_ast(ast) {
        Ok(ast) => ast,
        Err(err_ts) => return err_ts.into_compile_error().into(),
    };
    impl_serialize(parsed_ast, SerializeVariant::Write).into()
}

#[proc_macro_derive(TlsDeserialize, attributes(tls_codec))]
pub fn deserialize_macro_derive(input: TokenStream) -> TokenStream {
    let ast = parse_macro_input!(input as DeriveInput);
    let parsed_ast = match parse_ast(ast) {
        Ok(ast) => ast,
        Err(err_ts) => return err_ts.into_compile_error().into(),
    };
    impl_deserialize(parsed_ast).into()
}

#[proc_macro_derive(TlsDeserializeBytes, attributes(tls_codec))]
pub fn deserialize_bytes_macro_derive(input: TokenStream) -> TokenStream {
    let ast = parse_macro_input!(input as DeriveInput);
    let parsed_ast = match parse_ast(ast) {
        Ok(ast) => ast,
        Err(err_ts) => return err_ts.into_compile_error().into(),
    };
    impl_deserialize_bytes(parsed_ast).into()
}

#[proc_macro_derive(TlsSerializeBytes, attributes(tls_codec))]
pub fn serialize_bytes_macro_derive(input: TokenStream) -> TokenStream {
    let ast = parse_macro_input!(input as DeriveInput);
    let parsed_ast = match parse_ast(ast) {
        Ok(ast) => ast,
        Err(err_ts) => return err_ts.into_compile_error().into(),
    };
    impl_serialize(parsed_ast, SerializeVariant::Bytes).into()
}

/// Returns identifiers to use as bindings in generated code
fn make_n_ids(n: usize) -> Vec<Ident> {
    (0..n)
        .map(|i| Ident::new(&format!("__arg{}", i), Span::call_site()))
        .collect()
}

/// Returns identifier to define a constant equal to the discriminant of a variant
fn discriminant_id(variant: &Ident) -> Ident {
    Ident::new(&format!("__TLS_CODEC_{}", variant), Span::call_site())
}

/// Returns definitions of constants equal to the discriminants of each variant
fn define_discriminant_constants(
    enum_ident: &Ident,
    repr: &Ident,
    variants: &Punctuated<syn::Variant, Comma>,
) -> Result<TokenStream2> {
    let all_variants_are_unit = variants
        .iter()
        .all(|variant| matches!(variant.fields, syn::Fields::Unit));
    let discriminant_constants = if all_variants_are_unit {
        variants
            .iter()
            .map(|variant| {
                let variant_id = &variant.ident;
                let constant_id = discriminant_id(variant_id);
                if discriminant_value(&variant.attrs)?.is_some() {
                    Err(syn::Error::new(
                        Span::call_site(),
                        "The tls_codec discriminant attribute must only be used in enumerations \
                        with at least one non-unit variant. When all variants are units, \
                        discriminants can be assigned to variants directly.",
                    ))
                } else {
                    Ok(quote! {
                        #[allow(non_upper_case_globals)]
                        const #constant_id: #repr = #enum_ident::#variant_id as #repr;
                    })
                }
            })
            .collect::<Result<Vec<_>>>()?
    } else {
        let mut spans = Vec::with_capacity(variants.len());
        let mut implicit_discriminant = 0usize;
        let mut discriminant_has_paths = false;
        for variant in variants.iter() {
            let constant_id = discriminant_id(&variant.ident);

            let tokens = if let Some(value) = discriminant_value(&variant.attrs)? {
                match value {
                    DiscriminantValue::Literal(value) => {
                        implicit_discriminant = value;
                        quote! {
                            #[allow(non_upper_case_globals)]
                            const #constant_id: #repr = {
                                if #value < #repr::MIN as usize || #value > #repr::MAX as usize {
                                    panic!("The value corresponding to that expression is outside the bounds of the enum representation");
                                }
                                #value as #repr
                            };
                        }
                    }
                    DiscriminantValue::Path(pathexpr) => {
                        discriminant_has_paths = true;
                        quote! {
                            #[allow(clippy::unnecessary_cast, non_upper_case_globals)]
                            const #constant_id: #repr = {
                                let pathexpr_usize = #pathexpr as usize;
                                if pathexpr_usize < #repr::MIN as usize || pathexpr_usize > #repr::MAX as usize {
                                    panic!("The value corresponding to that expression is outside the bounds of the enum representation");
                                }
                                #pathexpr as #repr
                            };
                        }
                    }
                }
            } else if discriminant_has_paths {
                return Err(syn::Error::new(
                    Span::call_site(),
                    "The tls_codec discriminant attribute is missing. \
                    Once you start using paths in #[tls_codec(discriminant = \"path::to::const::or::enum::variant\"], \
                    You **have** to provide the discriminant attribute on every single variant.")
                );
            } else {
                quote! {
                    #[allow(non_upper_case_globals)]
                    const #constant_id: #repr = {
                        if #implicit_discriminant > #repr::MAX as usize {
                            panic!("The value corresponding to that expression is outside the bounds of the enum representation");
                        }
                        #implicit_discriminant as #repr
                    };
                }
            };

            implicit_discriminant += 1;

            spans.push(tokens);
        }
        spans
    };
    Ok(quote! { #(#discriminant_constants)* })
}

#[allow(unused_variables)]
fn impl_tls_size(parsed_ast: TlsStruct) -> TokenStream2 {
    match parsed_ast {
        TlsStruct::Struct(Struct {
            call_site,
            ident,
            generics,
            members,
            member_prefixes,
            member_skips,
        }) => {
            let ((members, member_prefixes), _) =
                partition_skipped(members, member_prefixes, member_skips);

            let prefixes = member_prefixes
                .iter()
                .map(|p| p.for_trait("Size"))
                .collect::<Vec<_>>();
            let (impl_generics, ty_generics, where_clause) = generics.split_for_impl();
            quote! {
                impl #impl_generics tls_codec::Size for #ident #ty_generics #where_clause {
                    #[inline]
                    fn tls_serialized_len(&self) -> usize {
                        #(#prefixes::tls_serialized_len(&self.#members) + )*
                        0
                    }
                }

                impl #impl_generics tls_codec::Size for &#ident #ty_generics #where_clause {
                    #[inline]
                    fn tls_serialized_len(&self) -> usize {
                        tls_codec::Size::tls_serialized_len(*self)
                    }
                }
            }
        }
        TlsStruct::Enum(Enum {
            call_site,
            ident,
            generics,
            repr,
            variants,
            ..
        }) => {
            let field_arms = variants
                .iter()
                .map(|variant| {
                    let variant_id = &variant.ident;
                    let members = &variant.members;
                    let bindings = make_n_ids(members.len());
                    let prefixes = variant.member_prefixes.iter().map(|p| p.for_trait("Size")).collect::<Vec<_>>();
                    quote! {
                        #ident::#variant_id { #(#members: #bindings,)* } => 0 #(+ #prefixes::tls_serialized_len(#bindings))*,
                    }
                })
                .collect::<Vec<_>>();
            let (impl_generics, ty_generics, where_clause) = generics.split_for_impl();
            quote! {
                impl #impl_generics tls_codec::Size for #ident #ty_generics #where_clause {
                    #[inline]
                    fn tls_serialized_len(&self) -> usize {
                        let field_len = match self {
                            #(#field_arms)*
                        };
                        core::mem::size_of::<#repr>() + field_len
                    }
                }

                impl #impl_generics tls_codec::Size for &#ident #ty_generics #where_clause {
                    #[inline]
                    fn tls_serialized_len(&self) -> usize {
                        tls_codec::Size::tls_serialized_len(*self)
                    }
                }
            }
        }
    }
}

#[allow(unused_variables)]
fn impl_serialize(parsed_ast: TlsStruct, svariant: SerializeVariant) -> TokenStream2 {
    match parsed_ast {
        TlsStruct::Struct(Struct {
            call_site,
            ident,
            generics,
            members,
            member_prefixes,
            member_skips,
        }) => {
            let ((members, member_prefixes), _) =
                partition_skipped(members, member_prefixes, member_skips);

            let prefixes = member_prefixes
                .iter()
                .map(|p| match svariant {
                    SerializeVariant::Write => p.for_trait("Serialize"),
                    SerializeVariant::Bytes => p.for_trait("SerializeBytes"),
                })
                .collect::<Vec<_>>();
            let (impl_generics, ty_generics, where_clause) = generics.split_for_impl();

            match svariant {
                SerializeVariant::Write => {
                    quote! {
                        impl #impl_generics tls_codec::Serialize for #ident #ty_generics #where_clause {
                            #[cfg(feature = "std")]
                            fn tls_serialize<W: std::io::Write>(&self, writer: &mut W) -> core::result::Result<usize, tls_codec::Error> {
                                let mut written = 0usize;
                                #(
                                    written += #prefixes::tls_serialize(&self.#members, writer)?;
                                )*
                                if cfg!(debug_assertions) {
                                    let expected_written = tls_codec::Size::tls_serialized_len(&self);
                                    debug_assert_eq!(written, expected_written, "Expected to serialize {} bytes but only {} were generated.", expected_written, written);
                                    if written != expected_written {
                                        Err(tls_codec::Error::EncodingError(format!("Expected to serialize {} bytes but only {} were generated.", expected_written, written)))
                                    } else {
                                        Ok(written)
                                    }
                                } else {
                                    Ok(written)
                                }
                            }
                        }

                        impl #impl_generics tls_codec::Serialize for &#ident #ty_generics #where_clause {
                            #[cfg(feature = "std")]
                            fn tls_serialize<W: std::io::Write>(&self, writer: &mut W) -> core::result::Result<usize, tls_codec::Error> {
                                tls_codec::Serialize::tls_serialize(*self, writer)
                            }
                        }
                    }
                }
                SerializeVariant::Bytes => {
                    quote! {
                        impl #impl_generics tls_codec::SerializeBytes for #ident #ty_generics #where_clause {
                            fn tls_serialize(&self) -> core::result::Result<Vec<u8>, tls_codec::Error> {
                                let expected_out = tls_codec::Size::tls_serialized_len(&self);
                                let mut out = Vec::with_capacity(expected_out);

                                #(
                                    out.append(&mut #prefixes::tls_serialize(&self.#members)?);
                                )*
                                if cfg!(debug_assertions) {
                                    debug_assert_eq!(out.len(), expected_out, "Expected to serialize {} bytes but only {} were generated.", expected_out, out.len());
                                    if out.len() != expected_out {
                                        Err(tls_codec::Error::EncodingError(format!("Expected to serialize {} bytes but only {} were generated.", expected_out, out.len())))
                                    } else {
                                        Ok(out)
                                    }
                                } else {
                                    Ok(out)
                                }
                            }
                        }

                        impl #impl_generics tls_codec::SerializeBytes for &#ident #ty_generics #where_clause {
                            fn tls_serialize(&self) -> core::result::Result<Vec<u8>, tls_codec::Error> {
                                tls_codec::SerializeBytes::tls_serialize(*self)
                            }
                        }
                    }
                }
            }
        }
        TlsStruct::Enum(Enum {
            call_site,
            ident,
            generics,
            repr,
            variants,
            discriminant_constants,
        }) => {
            let arms: Vec<TokenStream2> = variants
                .iter()
                .map(|variant| {
                    let variant_id = &variant.ident;
                    let discriminant = discriminant_id(variant_id);
                    let members = &variant.members;
                    let bindings = make_n_ids(members.len());
                    match svariant {
                        SerializeVariant::Write => {
                            let prefixes = variant
                                .member_prefixes
                                .iter()
                                .map(|p| p.for_trait("Serialize"))
                                .collect::<Vec<_>>();
                            quote! {
                                #ident::#variant_id { #(#members: #bindings,)* } => Ok(
                                    tls_codec::Serialize::tls_serialize(&#discriminant, writer)?
                                    #(+ #prefixes::tls_serialize(#bindings, writer)?)*
                                ),
                            }
                        }
                        SerializeVariant::Bytes => {
                            let prefixes = variant
                                .member_prefixes
                                .iter()
                                .map(|p| p.for_trait("SerializeBytes"))
                                .collect::<Vec<_>>();
                            quote! {
                                #ident::#variant_id { #(#members: #bindings,)* } => {
                                    let mut discriminant_out = tls_codec::SerializeBytes::tls_serialize(&#discriminant)?;
                                    #(discriminant_out.append(&mut #prefixes::tls_serialize(#bindings)?);)*
                                    Ok(discriminant_out)
                                },
                            }
                        }
                    }
                })
                .collect();
            let (impl_generics, ty_generics, where_clause) = generics.split_for_impl();

            match svariant {
                SerializeVariant::Write => {
                    quote! {
                        impl #impl_generics tls_codec::Serialize for #ident #ty_generics #where_clause {
                            #[cfg(feature = "std")]
                            fn tls_serialize<W: std::io::Write>(&self, writer: &mut W) -> core::result::Result<usize, tls_codec::Error> {
                                #discriminant_constants
                                match self {
                                    #(#arms)*
                                }
                            }
                        }

                        impl #impl_generics tls_codec::Serialize for &#ident #ty_generics #where_clause {
                            #[cfg(feature = "std")]
                            fn tls_serialize<W: std::io::Write>(&self, writer: &mut W) -> core::result::Result<usize, tls_codec::Error> {
                                tls_codec::Serialize::tls_serialize(*self, writer)
                            }
                        }
                    }
                }
                SerializeVariant::Bytes => {
                    quote! {
                        impl #impl_generics tls_codec::SerializeBytes for #ident #ty_generics #where_clause {
                            fn tls_serialize(&self) -> core::result::Result<Vec<u8>, tls_codec::Error> {
                                #discriminant_constants
                                match self {
                                    #(#arms)*
                                }
                            }
                        }

                        impl #impl_generics tls_codec::SerializeBytes for &#ident #ty_generics #where_clause {
                            fn tls_serialize(&self) -> core::result::Result<Vec<u8>, tls_codec::Error> {
                                tls_codec::SerializeBytes::tls_serialize(*self)
                            }
                        }
                    }
                }
            }
        }
    }
}

#[allow(unused_variables)]
fn impl_deserialize(parsed_ast: TlsStruct) -> TokenStream2 {
    match parsed_ast {
        TlsStruct::Struct(Struct {
            call_site,
            ident,
            generics,
            members,
            member_prefixes,
            member_skips,
        }) => {
            let ((members, member_prefixes), (members_default, member_prefixes_default)) =
                partition_skipped(members, member_prefixes, member_skips);

            let prefixes = member_prefixes
                .iter()
                .map(|p| p.for_trait("Deserialize"))
                .collect::<Vec<_>>();
            let (impl_generics, ty_generics, where_clause) = generics.split_for_impl();
            quote! {
                impl #impl_generics tls_codec::Deserialize for #ident #ty_generics #where_clause {
                    #[cfg(feature = "std")]
                    fn tls_deserialize<R: std::io::Read>(bytes: &mut R) -> core::result::Result<Self, tls_codec::Error> {
                        Ok(Self {
                            #(#members: #prefixes::tls_deserialize(bytes)?,)*
                            #(#members_default: Default::default(),)*
                        })
                    }
                }
            }
        }
        TlsStruct::Enum(Enum {
            call_site,
            ident,
            generics,
            repr,
            variants,
            discriminant_constants,
        }) => {
            let arms = variants
                .iter()
                .map(|variant| {
                    let variant_id = &variant.ident;
                    let discriminant = discriminant_id(variant_id);
                    let members = &variant.members;
                    let prefixes = variant
                        .member_prefixes
                        .iter()
                        .map(|p| p.for_trait("Deserialize"))
                        .collect::<Vec<_>>();
                    quote! {
                        #discriminant => Ok(#ident::#variant_id {
                            #(#members: #prefixes::tls_deserialize(bytes)?,)*
                        }),
                    }
                })
                .collect::<Vec<_>>();
            let (impl_generics, ty_generics, where_clause) = generics.split_for_impl();
            quote! {
                impl #impl_generics tls_codec::Deserialize for #ident #ty_generics #where_clause {
<<<<<<< HEAD
                    #[allow(non_upper_case_globals)]
=======
>>>>>>> 5b153180
                    #[cfg(feature = "std")]
                    fn tls_deserialize<R: std::io::Read>(bytes: &mut R) -> core::result::Result<Self, tls_codec::Error> {
                        #discriminant_constants
                        let discriminant = <#repr as tls_codec::Deserialize>::tls_deserialize(bytes)?;
                        match discriminant {
                            #(#arms)*
                            _ => {
                                Err(tls_codec::Error::UnknownValue(discriminant.into()))
                            },
                        }
                    }
                }
            }
        }
    }
}

#[allow(unused_variables)]
fn impl_deserialize_bytes(parsed_ast: TlsStruct) -> TokenStream2 {
    match parsed_ast {
        TlsStruct::Struct(Struct {
            call_site,
            ident,
            generics,
            members,
            member_prefixes,
            member_skips,
        }) => {
            let ((members, member_prefixes), (members_default, member_prefixes_default)) =
                partition_skipped(members, member_prefixes, member_skips);
            let members_values = members
                .iter()
                .map(|m| match m {
                    Member::Named(named) => {
                        Member::Named(Ident::new(&format!("value_{}", named), Span::call_site()))
                    }
                    Member::Unnamed(unnamed) => Member::Named(Ident::new(
                        &format!("value_{}", unnamed.index),
                        Span::call_site(),
                    )),
                })
                .collect::<Vec<_>>();

            let prefixes = member_prefixes
                .iter()
                .map(|p| p.for_trait("DeserializeBytes"))
                .collect::<Vec<_>>();
            let (impl_generics, ty_generics, where_clause) = generics.split_for_impl();
            quote! {
                impl #impl_generics tls_codec::DeserializeBytes for #ident #ty_generics #where_clause {
                    fn tls_deserialize(bytes: &[u8]) -> core::result::Result<(Self, &[u8]), tls_codec::Error> {
                        #(let (#members_values, bytes) = #prefixes::tls_deserialize(bytes)?;)*
                        Ok((Self {
                            #(#members: #members_values,)*
                            #(#members_default: Default::default(),)*
                        }, bytes))
                    }
                }
            }
        }
        TlsStruct::Enum(Enum {
            call_site,
            ident,
            generics,
            repr,
            variants,
            discriminant_constants,
        }) => {
            let arms = variants
                .iter()
                .map(|variant| {
                    let variant_id = &variant.ident;
                    let discriminant = discriminant_id(variant_id);
                    let members = &variant.members;
                    let member_values = members
                        .iter()
                        .map(|m| match m {
                            Member::Named(named) => Member::Named(Ident::new(
                                &format!("value_{}", named),
                                Span::call_site(),
                            )),
                            Member::Unnamed(unnamed) => Member::Named(Ident::new(
                                &format!("value_{}", unnamed.index),
                                Span::call_site(),
                            )),
                        })
                        .collect::<Vec<_>>();
                    let prefixes = variant
                        .member_prefixes
                        .iter()
                        .map(|p| p.for_trait("DeserializeBytes"))
                        .collect::<Vec<_>>();
                    quote! {
                        #discriminant => {
                            #(let (#member_values, remainder) = #prefixes::tls_deserialize(remainder)?;)*
                            let result = #ident::#variant_id { #(#members: #member_values,)* };
                            Ok((result, remainder))
                        },
                    }
                })
                .collect::<Vec<_>>();
            let (impl_generics, ty_generics, where_clause) = generics.split_for_impl();
            quote! {
                impl #impl_generics tls_codec::DeserializeBytes for #ident #ty_generics #where_clause {
                    fn tls_deserialize(bytes: &[u8]) -> core::result::Result<(Self, &[u8]), tls_codec::Error> {
                        #discriminant_constants
                        let (discriminant, remainder) = <#repr as tls_codec::DeserializeBytes>::tls_deserialize(bytes)?;
                        match discriminant {
                            #(#arms)*
                            _ => {
                                Err(tls_codec::Error::UnknownValue(discriminant.into()))
                            },
                        }
                    }
                }
            }
        }
    }
}

#[allow(clippy::type_complexity)]
fn partition_skipped(
    members: Vec<Member>,
    member_prefixes: Vec<Prefix>,
    member_skips: Vec<bool>,
) -> ((Vec<Member>, Vec<Prefix>), (Vec<Member>, Vec<Prefix>)) {
    let mut members_not_skip: Vec<Member> = Vec::new();
    let mut member_prefixes_not_skip: Vec<Prefix> = Vec::new();

    let mut members_skip: Vec<Member> = Vec::new();
    let mut member_prefixes_skip: Vec<Prefix> = Vec::new();

    for ((member, prefix), skip) in members
        .into_iter()
        .zip(member_prefixes.into_iter())
        .zip(member_skips.into_iter())
    {
        if !skip {
            members_not_skip.push(member);
            member_prefixes_not_skip.push(prefix);
        } else {
            members_skip.push(member);
            member_prefixes_skip.push(prefix);
        }
    }

    (
        (members_not_skip, member_prefixes_not_skip),
        (members_skip, member_prefixes_skip),
    )
}<|MERGE_RESOLUTION|>--- conflicted
+++ resolved
@@ -955,10 +955,6 @@
             let (impl_generics, ty_generics, where_clause) = generics.split_for_impl();
             quote! {
                 impl #impl_generics tls_codec::Deserialize for #ident #ty_generics #where_clause {
-<<<<<<< HEAD
-                    #[allow(non_upper_case_globals)]
-=======
->>>>>>> 5b153180
                     #[cfg(feature = "std")]
                     fn tls_deserialize<R: std::io::Read>(bytes: &mut R) -> core::result::Result<Self, tls_codec::Error> {
                         #discriminant_constants
