--- conflicted
+++ resolved
@@ -163,10 +163,7 @@
         }
     };
 }
-<<<<<<< HEAD
-=======
-
->>>>>>> 5b153180
+
 macro_rules! impl_serialize_common {
     ($self:ident, $size:ty, $name:ident, $len_len:literal $(,#[$std_enabled:meta])?) => {
         $(#[$std_enabled])?
