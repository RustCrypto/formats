#![cfg(feature = "std")]

use tls_codec::{
    Deserialize, Error, Serialize, Size, TlsByteSliceU16, TlsByteVecU16, TlsByteVecU8, TlsSliceU16,
    TlsVecU16, TlsVecU32, TlsVecU8, VLByteSlice, VLBytes,
};

#[test]
fn deserialize_primitives() {
    let mut b = &[77u8, 88, 1, 99] as &[u8];

    let a = u8::tls_deserialize(&mut b).expect("Unable to tls_deserialize");
    assert_eq!(1, a.tls_serialized_len());
    assert_eq!(77, a);
    let a = u8::tls_deserialize(&mut b).expect("Unable to tls_deserialize");
    assert_eq!(1, a.tls_serialized_len());
    assert_eq!(88, a);
    let a = u16::tls_deserialize(&mut b).expect("Unable to tls_deserialize");
    assert_eq!(2, a.tls_serialized_len());
    assert_eq!(355, a);

    // It's empty now.
    assert!(u8::tls_deserialize(&mut b).is_err())
}

#[test]
fn deserialize_tls_vec() {
    let mut b = &[1u8, 4, 77, 88, 1, 99] as &[u8];

    let a = u8::tls_deserialize(&mut b).expect("Unable to tls_deserialize");
    assert_eq!(1, a);
    assert_eq!(1, a.tls_serialized_len());
    println!("b: {b:?}");
    let v = TlsVecU8::<u8>::tls_deserialize(&mut b).expect("Unable to tls_deserialize");
    assert_eq!(5, v.tls_serialized_len());
    assert_eq!(&[77, 88, 1, 99], v.as_slice());

    // It's empty now.
    assert!(u8::tls_deserialize(&mut b).is_err());

    let long_vector = vec![77u8; 65535];
    let serialized_long_vec = TlsSliceU16(&long_vector).tls_serialize_detached().unwrap();
    let deserialized_long_vec =
        TlsVecU16::<u8>::tls_deserialize(&mut serialized_long_vec.as_slice()).unwrap();
    assert_eq!(
        deserialized_long_vec.tls_serialized_len(),
        long_vector.len() + 2
    );
    assert_eq!(long_vector.len(), deserialized_long_vec.len());
    assert_eq!(long_vector.as_slice(), deserialized_long_vec.as_slice());
}

#[test]
fn deserialize_tls_byte_vec() {
    let mut b = &[1u8, 4, 77, 88, 1, 99] as &[u8];

    let a = u8::tls_deserialize(&mut b).expect("Unable to tls_deserialize");
    assert_eq!(1, a);
    assert_eq!(1, a.tls_serialized_len());
    println!("b: {b:?}");
    let v = TlsByteVecU8::tls_deserialize(&mut b).expect("Unable to tls_deserialize");
    assert_eq!(5, v.tls_serialized_len());
    assert_eq!(&[77, 88, 1, 99], v.as_slice());

    // It's empty now.
    assert!(u8::tls_deserialize(&mut b).is_err());

    let long_vector = vec![77u8; 65535];
    let serialized_long_vec = TlsByteSliceU16(&long_vector)
        .tls_serialize_detached()
        .unwrap();
    let deserialized_long_vec =
        TlsByteVecU16::tls_deserialize(&mut serialized_long_vec.as_slice()).unwrap();
    assert_eq!(
        deserialized_long_vec.tls_serialized_len(),
        long_vector.len() + 2
    );
    assert_eq!(long_vector.len(), deserialized_long_vec.len());
    assert_eq!(long_vector.as_slice(), deserialized_long_vec.as_slice());
}

#[test]
fn deserialize_tuples() {
    let t = (
        TlsVecU16::from(vec![1u8, 2, 3]),
        TlsVecU32::from(vec![1u16, 2, 3]),
    );
    let t1 = TlsVecU16::from(vec![1u8, 2, 3]);
    let t2 = TlsVecU32::from(vec![1u16, 2, 3]);
    let t_borrowed = (&t1, &t2);

    let mut bytes = Vec::new();
    let serialized_len = t
        .tls_serialize(&mut bytes)
        .expect("Error serializing tuple");
    assert_eq!(serialized_len, 2 + 3 + 4 + 6);

    let mut bytes2 = Vec::new();
    let serialized_len = t_borrowed
        .tls_serialize(&mut bytes2)
        .expect("Error serializing borrow tuple");
    assert_eq!(serialized_len, 2 + 3 + 4 + 6);

    let deserialized = <(TlsVecU16<u8>, TlsVecU32<u16>)>::tls_deserialize(&mut bytes.as_slice())
        .expect("Error deserializing tuple.");
    assert_eq!(deserialized, t);
}

#[test]
fn deserialize_var_len_vec() {
    fn test_it<T: Serialize + Deserialize + std::fmt::Debug + PartialEq>(v: Vec<T>) {
        let serialized = v.tls_serialize_detached().expect("Error encoding vector");
        let deserialized: Vec<T> =
            Vec::tls_deserialize(&mut serialized.as_slice()).expect("Error deserializing vector");
        assert_eq!(deserialized, v);
    }

    let v = vec![9u8, 2, 98, 34, 55, 90, 54];
    let serialized = v.tls_serialize_detached().expect("Error encoding vector");
    assert_eq!(serialized, vec![7, 9, 2, 98, 34, 55, 90, 54]);
    test_it(v);

    let v  = b"Geilo is a centre in the municipality of Hol in Viken county, Norway. Geilo is primarily a ski resort town, with around 2,500 inhabitants. It is situated in the valley of Hallingdal, 250 km from Oslo and 260 km from Bergen. The Bergen Line facilitated Geilo's development as the first skiing resort in the country, and it is still one of the largest. It is also known for having some of the most luxurious and expensive holiday cabins in Norway. The center of the town lies at 800 meters above sea level, and its highest point is 1178 meters above sea level.".to_vec();
    test_it(v);

    let first = b"".to_vec();
    let second = b"".to_vec();
    let third = b"".to_vec();
    let v = vec![first, second, third];
    test_it(v);

    let first =
        b"The Three Pigs is a children's picture book written and illustrated by David Wiesner"
            .to_vec();
    let second = b"Published in 2001, the book is based on the traditional tale of the Three Little Pigs, though in this story they step out of their own tale and wander into others, depicted in different illustration styles.".to_vec();
    let third = b"Wiesner won the 2002 Caldecott Medal for his illustrations, Wiesner's second of three such medals.".to_vec();
    let v = vec![first, second, third];
    test_it(v);
}

#[test]
fn deserialize_tls_vl_bytes() {
    let mut b = &[4u8, 77, 88, 1, 99] as &[u8];

    let v = VLBytes::tls_deserialize(&mut b).expect("Unable to tls_deserialize");
    assert_eq!(5, v.tls_serialized_len());
    assert_eq!(&[77, 88, 1, 99], v.as_slice());

    // It's empty now.
    assert!(u8::tls_deserialize(&mut b).is_err());

    let long_vector = vec![77u8; 65535];
    let serialized_long_vec = VLByteSlice(&long_vector).tls_serialize_detached().unwrap();
    assert_eq!(serialized_long_vec[0], 0x80);
    let deserialized_long_vec =
        VLBytes::tls_deserialize(&mut serialized_long_vec.as_slice()).unwrap();
    assert_eq!(
        deserialized_long_vec.tls_serialized_len(),
        long_vector.len() + 4
    );
    assert_eq!(long_vector.len(), deserialized_long_vec.as_slice().len());
    assert_eq!(long_vector.as_slice(), deserialized_long_vec.as_slice());
}

#[test]
<<<<<<< HEAD
fn deserialize_remainder_tls_vl_bytes() {
    let b = &[4u8, 77, 88, 1, 99];

    let (v, remainder) = <VLBytes as tls_codec::Deserialize>::tls_deserialize_remainder(b)
        .expect("Unable to tls_deserialize");
    assert_eq!(5, v.tls_serialized_len());
    assert_eq!(&[77, 88, 1, 99], v.as_slice());

    // There is no remainder
    assert!(remainder.is_empty());

    let long_vector = vec![77u8; 65535];
    let serialized_long_vec = VLByteSlice(&long_vector).tls_serialize_detached().unwrap();
    std::println!("bytes: {:x?}", &serialized_long_vec[0..5]);
    let (deserialized_long_vec, remainder) =
        <VLBytes as tls_codec::Deserialize>::tls_deserialize_remainder(
            serialized_long_vec.as_slice(),
        )
        .unwrap();
    assert_eq!(
        deserialized_long_vec.tls_serialized_len(),
        long_vector.len() + 4
    );
    assert!(remainder.is_empty());
    assert_eq!(long_vector.len(), deserialized_long_vec.as_slice().len());
    assert_eq!(long_vector.as_slice(), deserialized_long_vec.as_slice());
=======
fn deserialize_tls_vl_invalid_length() {
    let mut b = &[0x40u8, 3, 10, 20, 30] as &[u8];
    let result = VLBytes::tls_deserialize(&mut b);
    if cfg!(feature = "mls") {
        assert_eq!(result, Err(Error::InvalidVectorLength));
    } else {
        let deserialized = result.expect("Unable to tls_deserialize");
        assert_eq!(deserialized.as_slice(), [10, 20, 30]);
    }
>>>>>>> 0737947c
}

#[test]
fn deserialize_empty_vl_bytes() {
    let mut b: &[u8] = &[0x00];
    VLBytes::tls_deserialize(&mut b).expect("Error parsing empty bytes");

    let mut b: &[u8] = &[];
    VLBytes::tls_deserialize(&mut b).expect_err("Empty bytes were parsed successfully");
}<|MERGE_RESOLUTION|>--- conflicted
+++ resolved
@@ -163,7 +163,6 @@
 }
 
 #[test]
-<<<<<<< HEAD
 fn deserialize_remainder_tls_vl_bytes() {
     let b = &[4u8, 77, 88, 1, 99];
 
@@ -190,7 +189,9 @@
     assert!(remainder.is_empty());
     assert_eq!(long_vector.len(), deserialized_long_vec.as_slice().len());
     assert_eq!(long_vector.as_slice(), deserialized_long_vec.as_slice());
-=======
+}
+
+#[test]
 fn deserialize_tls_vl_invalid_length() {
     let mut b = &[0x40u8, 3, 10, 20, 30] as &[u8];
     let result = VLBytes::tls_deserialize(&mut b);
@@ -200,7 +201,6 @@
         let deserialized = result.expect("Unable to tls_deserialize");
         assert_eq!(deserialized.as_slice(), [10, 20, 30]);
     }
->>>>>>> 0737947c
 }
 
 #[test]
